--- conflicted
+++ resolved
@@ -1,1148 +1,1141 @@
-/*
-  ==============================================================================
-
-   This file is part of the JUCE library.
-   Copyright (c) 2020 - Raw Material Software Limited
-
-   JUCE is an open source library subject to commercial or open-source
-   licensing.
-
-   By using JUCE, you agree to the terms of both the JUCE 6 End-User License
-   Agreement and JUCE Privacy Policy (both effective as of the 16th June 2020).
-
-   End User License Agreement: www.juce.com/juce-6-licence
-   Privacy Policy: www.juce.com/juce-privacy-policy
-
-   Or: You may also use this code under the terms of the GPL v3 (see
-   www.gnu.org/licenses).
-
-   JUCE IS PROVIDED "AS IS" WITHOUT ANY WARRANTY, AND ALL WARRANTIES, WHETHER
-   EXPRESSED OR IMPLIED, INCLUDING MERCHANTABILITY AND FITNESS FOR PURPOSE, ARE
-   DISCLAIMED.
-
-  ==============================================================================
-*/
-
-namespace juce
-{
-
-struct FlexBoxLayoutCalculation
-{
-    using Coord = double;
-
-    enum class Axis { main, cross };
-
-    FlexBoxLayoutCalculation (FlexBox& fb, Coord w, Coord h)
-        : owner (fb), parentWidth (w), parentHeight (h), numItems (owner.items.size()),
-          isRowDirection (fb.flexDirection == FlexBox::Direction::row
-                       || fb.flexDirection == FlexBox::Direction::rowReverse),
-          containerLineLength (getContainerSize (Axis::main))
-    {
-        lineItems.calloc (numItems * numItems);
-        lineInfo.calloc (numItems);
-    }
-
-    struct ItemWithState
-    {
-        ItemWithState (FlexItem& source) noexcept   : item (&source) {}
-
-        FlexItem* item;
-        Coord lockedWidth = 0, lockedHeight = 0;
-        Coord lockedMarginLeft = 0, lockedMarginRight = 0, lockedMarginTop = 0, lockedMarginBottom = 0;
-        Coord preferredWidth = 0, preferredHeight = 0;
-        bool locked = false;
-
-        void resetItemLockedSize() noexcept
-        {
-            lockedWidth        = preferredWidth;
-            lockedHeight       = preferredHeight;
-            lockedMarginLeft   = getValueOrZeroIfAuto (item->margin.left);
-            lockedMarginRight  = getValueOrZeroIfAuto (item->margin.right);
-            lockedMarginTop    = getValueOrZeroIfAuto (item->margin.top);
-            lockedMarginBottom = getValueOrZeroIfAuto (item->margin.bottom);
-        }
-    };
-
-    struct RowInfo
-    {
-        int numItems;
-        Coord crossSize, lineY, totalLength;
-    };
-
-    FlexBox& owner;
-    const Coord parentWidth, parentHeight;
-    const int numItems;
-    const bool isRowDirection;
-    const Coord containerLineLength;
-
-    int numberOfRows = 1;
-    Coord containerCrossLength = 0;
-
-    HeapBlock<ItemWithState*> lineItems;
-    HeapBlock<RowInfo> lineInfo;
-    Array<ItemWithState> itemStates;
-
-    ItemWithState& getItem (int x, int y) const noexcept     { return *lineItems[y * numItems + x]; }
-
-    static bool isAuto (Coord value) noexcept                { return value == FlexItem::autoValue; }
-    static bool isAssigned (Coord value) noexcept            { return value != FlexItem::notAssigned; }
-    static Coord getValueOrZeroIfAuto (Coord value) noexcept { return isAuto (value) ? Coord() : value; }
-
-    //==============================================================================
-    bool isSingleLine() const { return owner.flexWrap == FlexBox::Wrap::noWrap; }
-
-    template <typename Value>
-    Value& pickForAxis (Axis axis, Value& x, Value& y) const
-    {
-        return (isRowDirection ? axis == Axis::main : axis == Axis::cross) ? x : y;
-    }
-
-    auto& getStartMargin (Axis axis, ItemWithState& item) const
-    {
-        return pickForAxis (axis, item.item->margin.left, item.item->margin.top);
-    }
-
-    auto& getEndMargin (Axis axis, ItemWithState& item) const
-    {
-        return pickForAxis (axis, item.item->margin.right, item.item->margin.bottom);
-    }
-
-    auto& getStartLockedMargin (Axis axis, ItemWithState& item) const
-    {
-        return pickForAxis (axis, item.lockedMarginLeft, item.lockedMarginTop);
-    }
-
-    auto& getEndLockedMargin (Axis axis, ItemWithState& item) const
-    {
-        return pickForAxis (axis, item.lockedMarginRight, item.lockedMarginBottom);
-    }
-
-    auto& getLockedSize (Axis axis, ItemWithState& item) const
-    {
-        return pickForAxis (axis, item.lockedWidth, item.lockedHeight);
-    }
-
-    auto& getPreferredSize (Axis axis, ItemWithState& item) const
-    {
-        return pickForAxis (axis, item.preferredWidth, item.preferredHeight);
-    }
-
-    Coord getContainerSize (Axis axis) const
-    {
-        return pickForAxis (axis, parentWidth, parentHeight);
-    }
-
-    auto& getItemSize (Axis axis, ItemWithState& item) const
-    {
-        return pickForAxis (axis, item.item->width, item.item->height);
-    }
-
-    auto& getMinSize (Axis axis, ItemWithState& item) const
-    {
-        return pickForAxis (axis, item.item->minWidth, item.item->minHeight);
-    }
-
-    auto& getMaxSize (Axis axis, ItemWithState& item) const
-    {
-        return pickForAxis (axis, item.item->maxWidth, item.item->maxHeight);
-    }
-
-    //==============================================================================
-    void createStates()
-    {
-        itemStates.ensureStorageAllocated (numItems);
-
-        for (auto& item : owner.items)
-            itemStates.add (item);
-
-        std::stable_sort (itemStates.begin(), itemStates.end(),
-                          [] (const ItemWithState& i1, const ItemWithState& i2)  { return i1.item->order < i2.item->order; });
-
-        for (auto& item : itemStates)
-        {
-            for (auto& axis : { Axis::main, Axis::cross })
-                getPreferredSize (axis, item) = computePreferredSize (axis, item);
-        }
-    }
-
-    void initialiseItems() noexcept
-    {
-        if (isSingleLine())  // for single-line, all items go in line 1
-        {
-            lineInfo[0].numItems = numItems;
-            int i = 0;
-
-            for (auto& item : itemStates)
-            {
-                item.resetItemLockedSize();
-                lineItems[i++] = &item;
-            }
-        }
-        else // if multi-line, group the flexbox items into multiple lines
-        {
-            auto currentLength = containerLineLength;
-            int column = 0, row = 0;
-            bool firstRow = true;
-
-            for (auto& item : itemStates)
-            {
-                item.resetItemLockedSize();
-
-                const auto flexitemLength = getItemMainSize (item);
-
-                if (flexitemLength > currentLength)
-                {
-                    if (! firstRow)
-                        row++;
-
-                    if (row >= numItems)
-                        break;
-
-                    column = 0;
-                    currentLength = containerLineLength;
-                    numberOfRows = jmax (numberOfRows, row + 1);
-                }
-
-                currentLength -= flexitemLength;
-                lineItems[row * numItems + column] = &item;
-                ++column;
-                lineInfo[row].numItems = jmax (lineInfo[row].numItems, column);
-                firstRow = false;
-            }
-        }
-    }
-
-    void resolveFlexibleLengths() noexcept
-    {
-        for (int row = 0; row < numberOfRows; ++row)
-        {
-            resetRowItems (row);
-
-            for (int maxLoops = numItems; --maxLoops >= 0;)
-            {
-                resetUnlockedRowItems (row);
-
-                if (layoutRowItems (row))
-                    break;
-            }
-        }
-    }
-
-    void resolveAutoMarginsOnMainAxis() noexcept
-    {
-        for (int row = 0; row < numberOfRows; ++row)
-        {
-            Coord allFlexGrow = 0;
-            const auto numColumns = lineInfo[row].numItems;
-            const auto remainingLength = containerLineLength - lineInfo[row].totalLength;
-
-            for (int column = 0; column < numColumns; ++column)
-            {
-                auto& item = getItem (column, row);
-
-                if (isAuto (getStartMargin (Axis::main, item))) ++allFlexGrow;
-                if (isAuto (getEndMargin   (Axis::main, item))) ++allFlexGrow;
-            }
-
-            const auto changeUnitWidth = remainingLength / allFlexGrow;
-
-            if (changeUnitWidth > 0)
-            {
-                for (int column = 0; column < numColumns; ++column)
-                {
-                    auto& item = getItem (column, row);
-
-                    if (isAuto (getStartMargin (Axis::main, item)))
-                        getStartLockedMargin (Axis::main, item) = changeUnitWidth;
-
-                    if (isAuto (getEndMargin (Axis::main, item)))
-                        getEndLockedMargin   (Axis::main, item) = changeUnitWidth;
-                }
-            }
-        }
-    }
-
-    void calculateCrossSizesByLine() noexcept
-    {
-        // https://www.w3.org/TR/css-flexbox-1/#algo-cross-line
-        // If the flex container is single-line and has a definite cross size, the cross size of the
-        // flex line is the flex container’s inner cross size.
-        if (isSingleLine())
-        {
-            lineInfo[0].crossSize = getContainerSize (Axis::cross);
-        }
-        else
-        {
-            for (int row = 0; row < numberOfRows; ++row)
-            {
-                Coord maxSize = 0;
-                const auto numColumns = lineInfo[row].numItems;
-
-                for (int column = 0; column < numColumns; ++column)
-                    maxSize = jmax (maxSize, getItemCrossSize (getItem (column, row)));
-
-                lineInfo[row].crossSize = maxSize;
-            }
-        }
-    }
-
-    void calculateCrossSizeOfAllItems() noexcept
-    {
-        for (int row = 0; row < numberOfRows; ++row)
-        {
-            const auto numColumns = lineInfo[row].numItems;
-
-            for (int column = 0; column < numColumns; ++column)
-            {
-                auto& item = getItem (column, row);
-
-                if (isAssigned (item.item->maxHeight) && item.lockedHeight > item.item->maxHeight)
-                    item.lockedHeight = item.item->maxHeight;
-
-                if (isAssigned (item.item->maxWidth) && item.lockedWidth > item.item->maxWidth)
-                    item.lockedWidth = item.item->maxWidth;
-            }
-        }
-    }
-
-    void alignLinesPerAlignContent() noexcept
-    {
-        containerCrossLength = getContainerSize (Axis::cross);
-
-        if (owner.alignContent == FlexBox::AlignContent::flexStart)
-        {
-            for (int row = 0; row < numberOfRows; ++row)
-                for (int row2 = row; row2 < numberOfRows; ++row2)
-                    lineInfo[row].lineY = row == 0 ? 0 : lineInfo[row - 1].lineY + lineInfo[row - 1].crossSize;
-        }
-        else if (owner.alignContent == FlexBox::AlignContent::flexEnd)
-        {
-            for (int row = 0; row < numberOfRows; ++row)
-            {
-                Coord crossHeights = 0;
-
-                for (int row2 = row; row2 < numberOfRows; ++row2)
-                    crossHeights += lineInfo[row2].crossSize;
-
-                lineInfo[row].lineY = containerCrossLength - crossHeights;
-            }
-        }
-        else
-        {
-            Coord totalHeight = 0;
-
-            for (int row = 0; row < numberOfRows; ++row)
-                totalHeight += lineInfo[row].crossSize;
-
-            if (owner.alignContent == FlexBox::AlignContent::stretch)
-            {
-                const auto difference = jmax (Coord(), (containerCrossLength - totalHeight) / numberOfRows);
-
-                for (int row = 0; row < numberOfRows; ++row)
-                {
-                    lineInfo[row].crossSize += difference;
-                    lineInfo[row].lineY = row == 0 ? 0 : lineInfo[row - 1].lineY + lineInfo[row - 1].crossSize;
-                }
-            }
-            else if (owner.alignContent == FlexBox::AlignContent::center)
-            {
-                const auto additionalength = (containerCrossLength - totalHeight) / 2;
-
-                for (int row = 0; row < numberOfRows; ++row)
-                    lineInfo[row].lineY = row == 0 ? additionalength : lineInfo[row - 1].lineY + lineInfo[row - 1].crossSize;
-            }
-            else if (owner.alignContent == FlexBox::AlignContent::spaceBetween)
-            {
-                const auto additionalength = numberOfRows <= 1 ? Coord() : jmax (Coord(), (containerCrossLength - totalHeight)
-                                                                                            / static_cast<Coord> (numberOfRows - 1));
-                lineInfo[0].lineY = 0;
-
-                for (int row = 1; row < numberOfRows; ++row)
-                    lineInfo[row].lineY += additionalength + lineInfo[row - 1].lineY + lineInfo[row - 1].crossSize;
-            }
-            else if (owner.alignContent == FlexBox::AlignContent::spaceAround)
-            {
-                const auto additionalength = numberOfRows <= 1 ? Coord() : jmax (Coord(), (containerCrossLength - totalHeight)
-                                                                                            / static_cast<Coord> (2 + (2 * (numberOfRows - 1))));
-
-                lineInfo[0].lineY = additionalength;
-
-                for (int row = 1; row < numberOfRows; ++row)
-                    lineInfo[row].lineY += (2 * additionalength) + lineInfo[row - 1].lineY + lineInfo[row - 1].crossSize;
-            }
-        }
-    }
-
-    void resolveAutoMarginsOnCrossAxis() noexcept
-    {
-        for (int row = 0; row < numberOfRows; ++row)
-        {
-            const auto numColumns = lineInfo[row].numItems;
-            const auto crossSizeForLine = lineInfo[row].crossSize;
-
-            for (int column = 0; column < numColumns; ++column)
-            {
-                auto& item = getItem (column, row);
-
-                getStartLockedMargin (Axis::cross, item) = [&]
-                {
-                    if (isAuto (getStartMargin (Axis::cross, item)) && isAuto (getEndMargin (Axis::cross, item)))
-                        return (crossSizeForLine - getLockedSize (Axis::cross, item)) / 2;
-
-                    if (isAuto (getStartMargin (Axis::cross, item)))
-                        return crossSizeForLine - getLockedSize (Axis::cross, item) - getEndMargin (Axis::cross, item);
-
-                    return getStartLockedMargin (Axis::cross, item);
-                }();
-            }
-        }
-    }
-
-    // Align all flex items along the cross-axis per align-self, if neither of the item’s cross-axis margins are auto.
-    void alignItemsInCrossAxisInLinesPerAlignSelf() noexcept
-    {
-        for (int row = 0; row < numberOfRows; ++row)
-        {
-            const auto numColumns = lineInfo[row].numItems;
-            const auto lineSize = lineInfo[row].crossSize;
-
-            for (int column = 0; column < numColumns; ++column)
-            {
-                auto& item = getItem (column, row);
-
-                if (isAuto (getStartMargin (Axis::cross, item)) || isAuto (getEndMargin (Axis::cross, item)))
-                    continue;
-
-                const auto alignment = [&]
-                {
-                    switch (item.item->alignSelf)
-                    {
-<<<<<<< HEAD
-                        if (isRowDirection)
-                            item.lockedMarginTop = item.item->margin.top + (lineSize - item.lockedHeight - item.item->margin.top - item.item->margin.bottom) / 2;
-                        else
-                            item.lockedMarginLeft = item.item->margin.left + (lineSize - item.lockedWidth - item.item->margin.left - item.item->margin.right) / 2;
-=======
-                        case FlexItem::AlignSelf::stretch:      return FlexBox::AlignItems::stretch;
-                        case FlexItem::AlignSelf::flexStart:    return FlexBox::AlignItems::flexStart;
-                        case FlexItem::AlignSelf::flexEnd:      return FlexBox::AlignItems::flexEnd;
-                        case FlexItem::AlignSelf::center:       return FlexBox::AlignItems::center;
-                        case FlexItem::AlignSelf::autoAlign:    break;
->>>>>>> 2f980209
-                    }
-
-                    return owner.alignItems;
-                }();
-
-                getStartLockedMargin (Axis::cross, item) = [&]
-                {
-                    switch (alignment)
-                    {
-                        // https://www.w3.org/TR/css-flexbox-1/#valdef-align-items-flex-start
-                        // The cross-start margin edge of the flex item is placed flush with the
-                        // cross-start edge of the line.
-                        case FlexBox::AlignItems::flexStart:
-                            return (Coord) getStartMargin (Axis::cross, item);
-
-                        // https://www.w3.org/TR/css-flexbox-1/#valdef-align-items-flex-end
-                        // The cross-end margin edge of the flex item is placed flush with the cross-end
-                        // edge of the line.
-                        case FlexBox::AlignItems::flexEnd:
-                            return lineSize - getLockedSize (Axis::cross, item) - getEndMargin (Axis::cross, item);
-
-                        // https://www.w3.org/TR/css-flexbox-1/#valdef-align-items-center
-                        // The flex item’s margin box is centered in the cross axis within the line.
-                        case FlexBox::AlignItems::center:
-                            return getStartMargin (Axis::cross, item) + (lineSize - getLockedSize (Axis::cross, item) - getStartMargin (Axis::cross, item) - getEndMargin (Axis::cross, item)) / 2;
-
-                        // https://www.w3.org/TR/css-flexbox-1/#valdef-align-items-stretch
-                        case FlexBox::AlignItems::stretch:
-                            return (Coord) getStartMargin (Axis::cross, item);
-                    }
-
-                    jassertfalse;
-                    return 0.0;
-                }();
-
-                if (alignment == FlexBox::AlignItems::stretch)
-                {
-                    auto newSize = isAssigned (getItemSize (Axis::cross, item)) ? computePreferredSize (Axis::cross, item)
-                                                                                : lineSize - getStartMargin (Axis::cross, item) - getEndMargin (Axis::cross, item);
-
-                    if (isAssigned (getMaxSize (Axis::cross, item)))
-                        newSize = jmin (newSize, (Coord) getMaxSize (Axis::cross, item));
-
-                    if (isAssigned (getMinSize (Axis::cross, item)))
-                        newSize = jmax (newSize, (Coord) getMinSize (Axis::cross, item));
-
-                    getLockedSize (Axis::cross, item) = newSize;
-                }
-            }
-        }
-    }
-
-    void alignItemsByJustifyContent() noexcept
-    {
-        Coord additionalMarginRight = 0, additionalMarginLeft = 0;
-
-        recalculateTotalItemLengthPerLineArray();
-
-        for (int row = 0; row < numberOfRows; ++row)
-        {
-            const auto numColumns = lineInfo[row].numItems;
-            Coord x = 0;
-
-            if (owner.justifyContent == FlexBox::JustifyContent::flexEnd)
-            {
-                x = containerLineLength - lineInfo[row].totalLength;
-            }
-            else if (owner.justifyContent == FlexBox::JustifyContent::center)
-            {
-                x = (containerLineLength - lineInfo[row].totalLength) / 2;
-            }
-            else if (owner.justifyContent == FlexBox::JustifyContent::spaceBetween)
-            {
-                additionalMarginRight
-                    = jmax (Coord(), (containerLineLength - lineInfo[row].totalLength) / jmax (1, numColumns - 1));
-            }
-            else if (owner.justifyContent == FlexBox::JustifyContent::spaceAround)
-            {
-                additionalMarginLeft = additionalMarginRight
-                    = jmax (Coord(), (containerLineLength - lineInfo[row].totalLength) / jmax (1, 2 * numColumns));
-            }
-
-            for (int column = 0; column < numColumns; ++column)
-            {
-                auto& item = getItem (column, row);
-
-                getStartLockedMargin (Axis::main, item) += additionalMarginLeft;
-                getEndLockedMargin   (Axis::main, item) += additionalMarginRight;
-
-                item.item->currentBounds.setPosition (isRowDirection ? (float) (x + item.lockedMarginLeft)
-                                                                     : (float) item.lockedMarginLeft,
-                                                      isRowDirection ? (float) item.lockedMarginTop
-                                                                     : (float) (x + item.lockedMarginTop));
-
-                x += getItemMainSize (item);
-            }
-        }
-    }
-
-    void layoutAllItems() noexcept
-    {
-        for (int row = 0; row < numberOfRows; ++row)
-        {
-            const auto lineY = lineInfo[row].lineY;
-            const auto numColumns = lineInfo[row].numItems;
-
-            for (int column = 0; column < numColumns; ++column)
-            {
-                auto& item = getItem (column, row);
-
-                if (isRowDirection)
-                    item.item->currentBounds.setY ((float) (lineY + item.lockedMarginTop));
-                else
-                    item.item->currentBounds.setX ((float) (lineY + item.lockedMarginLeft));
-
-                item.item->currentBounds.setSize ((float) item.lockedWidth,
-                                                  (float) item.lockedHeight);
-            }
-        }
-
-        reverseLocations();
-        reverseWrap();
-    }
-
-private:
-    void resetRowItems (const int row) noexcept
-    {
-        const auto numColumns = lineInfo[row].numItems;
-
-        for (int column = 0; column < numColumns; ++column)
-            resetItem (getItem (column, row));
-    }
-
-    void resetUnlockedRowItems (const int row) noexcept
-    {
-        const auto numColumns = lineInfo[row].numItems;
-
-        for (int column = 0; column < numColumns; ++column)
-        {
-            auto& item = getItem (column, row);
-
-            if (! item.locked)
-                resetItem (item);
-        }
-    }
-
-    void resetItem (ItemWithState& item) noexcept
-    {
-        item.locked = false;
-
-        for (auto& axis : { Axis::main, Axis::cross })
-            getLockedSize (axis, item) = computePreferredSize (axis, item);
-    }
-
-    bool layoutRowItems (const int row) noexcept
-    {
-        const auto numColumns = lineInfo[row].numItems;
-        auto flexContainerLength = containerLineLength;
-        Coord totalItemsLength = 0, totalFlexGrow = 0, totalFlexShrink = 0;
-
-        for (int column = 0; column < numColumns; ++column)
-        {
-            const auto& item = getItem (column, row);
-
-            if (item.locked)
-            {
-                flexContainerLength -= getItemMainSize (item);
-            }
-            else
-            {
-                totalItemsLength += getItemMainSize (item);
-                totalFlexGrow   += item.item->flexGrow;
-                totalFlexShrink += item.item->flexShrink;
-            }
-        }
-
-        Coord changeUnit = 0;
-        const auto difference = flexContainerLength - totalItemsLength;
-        const bool positiveFlexibility = difference > 0;
-
-        if (positiveFlexibility)
-        {
-            if (totalFlexGrow != 0.0)
-                changeUnit = difference / totalFlexGrow;
-        }
-        else
-        {
-            if (totalFlexShrink != 0.0)
-                changeUnit = difference / totalFlexShrink;
-        }
-
-        bool ok = true;
-
-        for (int column = 0; column < numColumns; ++column)
-        {
-            auto& item = getItem (column, row);
-
-            if (! item.locked)
-                if (! addToItemLength (item, (positiveFlexibility ? item.item->flexGrow
-                                                                  : item.item->flexShrink) * changeUnit, row))
-                    ok = false;
-        }
-
-        return ok;
-    }
-
-    void recalculateTotalItemLengthPerLineArray() noexcept
-    {
-        for (int row = 0; row < numberOfRows; ++row)
-        {
-            lineInfo[row].totalLength = 0;
-            const auto numColumns = lineInfo[row].numItems;
-
-            for (int column = 0; column < numColumns; ++column)
-                lineInfo[row].totalLength += getItemMainSize (getItem (column, row));
-        }
-    }
-
-    void reverseLocations() noexcept
-    {
-        if (owner.flexDirection == FlexBox::Direction::rowReverse)
-        {
-            for (auto& item : owner.items)
-                item.currentBounds.setX ((float) (containerLineLength - item.currentBounds.getRight()));
-        }
-        else if (owner.flexDirection == FlexBox::Direction::columnReverse)
-        {
-            for (auto& item : owner.items)
-                item.currentBounds.setY ((float) (containerLineLength - item.currentBounds.getBottom()));
-        }
-    }
-
-    void reverseWrap() noexcept
-    {
-        if (owner.flexWrap == FlexBox::Wrap::wrapReverse)
-        {
-            if (isRowDirection)
-            {
-                for (auto& item : owner.items)
-                    item.currentBounds.setY ((float) (containerCrossLength - item.currentBounds.getBottom()));
-            }
-            else
-            {
-                for (auto& item : owner.items)
-                    item.currentBounds.setX ((float) (containerCrossLength - item.currentBounds.getRight()));
-            }
-        }
-    }
-
-    Coord getItemMainSize (const ItemWithState& item) const noexcept
-    {
-        return isRowDirection ? item.lockedWidth  + item.lockedMarginLeft + item.lockedMarginRight
-                              : item.lockedHeight + item.lockedMarginTop  + item.lockedMarginBottom;
-    }
-
-    Coord getItemCrossSize (const ItemWithState& item) const noexcept
-    {
-        return isRowDirection ? item.lockedHeight + item.lockedMarginTop  + item.lockedMarginBottom
-                              : item.lockedWidth  + item.lockedMarginLeft + item.lockedMarginRight;
-    }
-
-    bool addToItemLength (ItemWithState& item, const Coord length, int row) const noexcept
-    {
-        bool ok = false;
-
-        const auto prefSize = computePreferredSize (Axis::main, item);
-
-        const auto pickForMainAxis = [this] (auto& a, auto& b) -> auto& { return pickForAxis (Axis::main, a, b); };
-
-        if (isAssigned (pickForMainAxis (item.item->maxWidth, item.item->maxHeight))
-            && pickForMainAxis (item.item->maxWidth, item.item->maxHeight) < prefSize + length)
-        {
-            pickForMainAxis (item.lockedWidth, item.lockedHeight) = pickForMainAxis (item.item->maxWidth, item.item->maxHeight);
-            item.locked = true;
-        }
-        else if (isAssigned (prefSize) && pickForMainAxis (item.item->minWidth, item.item->minHeight) > prefSize + length)
-        {
-            pickForMainAxis (item.lockedWidth, item.lockedHeight) = pickForMainAxis (item.item->minWidth, item.item->minHeight);
-            item.locked = true;
-        }
-        else
-        {
-            ok = true;
-            pickForMainAxis (item.lockedWidth, item.lockedHeight) = prefSize + length;
-        }
-
-        lineInfo[row].totalLength += pickForMainAxis (item.lockedWidth, item.lockedHeight)
-                                     + pickForMainAxis (item.lockedMarginLeft, item.lockedMarginTop)
-                                     + pickForMainAxis (item.lockedMarginRight, item.lockedMarginBottom);
-
-        return ok;
-    }
-
-    Coord computePreferredSize (Axis axis, ItemWithState& itemWithState) const noexcept
-    {
-        const auto& item = *itemWithState.item;
-
-        auto preferredSize = (item.flexBasis > 0 && axis == Axis::main) ? item.flexBasis
-                                                                        : (isAssigned (getItemSize (axis, itemWithState)) ? getItemSize (axis, itemWithState)
-                                                                                                                          : getMinSize (axis, itemWithState));
-
-        const auto minSize = getMinSize (axis, itemWithState);
-
-        if (isAssigned (minSize) && preferredSize < minSize)
-            return minSize;
-
-        const auto maxSize = getMaxSize (axis, itemWithState);
-
-        if (isAssigned (maxSize) && maxSize < preferredSize)
-            return maxSize;
-
-        return preferredSize;
-    }
-};
-
-//==============================================================================
-FlexBox::FlexBox (JustifyContent jc) noexcept  : justifyContent (jc) {}
-
-FlexBox::FlexBox (Direction d, Wrap w, AlignContent ac, AlignItems ai, JustifyContent jc) noexcept
-    : flexDirection (d), flexWrap (w), alignContent (ac), alignItems (ai), justifyContent (jc)
-{
-}
-
-void FlexBox::performLayout (Rectangle<float> targetArea)
-{
-    if (! items.isEmpty())
-    {
-        FlexBoxLayoutCalculation layout (*this, targetArea.getWidth(), targetArea.getHeight());
-
-        layout.createStates();
-        layout.initialiseItems();
-        layout.resolveFlexibleLengths();
-        layout.resolveAutoMarginsOnMainAxis();
-        layout.calculateCrossSizesByLine();
-        layout.calculateCrossSizeOfAllItems();
-        layout.alignLinesPerAlignContent();
-        layout.resolveAutoMarginsOnCrossAxis();
-        layout.alignItemsInCrossAxisInLinesPerAlignSelf();
-        layout.alignItemsByJustifyContent();
-        layout.layoutAllItems();
-
-        for (auto& item : items)
-        {
-            item.currentBounds += targetArea.getPosition();
-
-            if (auto* comp = item.associatedComponent)
-                comp->setBounds (Rectangle<int>::leftTopRightBottom ((int) item.currentBounds.getX(),
-                                                                     (int) item.currentBounds.getY(),
-                                                                     (int) item.currentBounds.getRight(),
-                                                                     (int) item.currentBounds.getBottom()));
-
-            if (auto* box = item.associatedFlexBox)
-                box->performLayout (item.currentBounds);
-        }
-    }
-}
-
-void FlexBox::performLayout (Rectangle<int> targetArea)
-{
-    performLayout (targetArea.toFloat());
-}
-
-//==============================================================================
-FlexItem::FlexItem() noexcept {}
-FlexItem::FlexItem (float w, float h) noexcept                  : currentBounds (w, h), minWidth (w), minHeight (h) {}
-FlexItem::FlexItem (float w, float h, Component& c) noexcept    : FlexItem (w, h)  { associatedComponent = &c; }
-FlexItem::FlexItem (float w, float h, FlexBox& fb) noexcept     : FlexItem (w, h)  { associatedFlexBox = &fb; }
-FlexItem::FlexItem (Component& c) noexcept                      : associatedComponent (&c) {}
-FlexItem::FlexItem (FlexBox& fb) noexcept                       : associatedFlexBox (&fb) {}
-
-FlexItem::Margin::Margin() noexcept                                     : left(), right(), top(), bottom() {}
-FlexItem::Margin::Margin (float v) noexcept                             : left (v), right (v), top (v), bottom (v) {}
-FlexItem::Margin::Margin (float t, float r, float b, float l) noexcept  : left (l), right (r), top (t), bottom (b) {}
-
-//==============================================================================
-FlexItem FlexItem::withFlex (float newFlexGrow) const noexcept
-{
-    auto fi = *this;
-    fi.flexGrow = newFlexGrow;
-    return fi;
-}
-
-FlexItem FlexItem::withFlex (float newFlexGrow, float newFlexShrink) const noexcept
-{
-    auto fi = withFlex (newFlexGrow);
-    fi.flexShrink = newFlexShrink;
-    return fi;
-}
-
-FlexItem FlexItem::withFlex (float newFlexGrow, float newFlexShrink, float newFlexBasis) const noexcept
-{
-    auto fi = withFlex (newFlexGrow, newFlexShrink);
-    fi.flexBasis = newFlexBasis;
-    return fi;
-}
-
-FlexItem FlexItem::withWidth (float newWidth) const noexcept         { auto fi = *this; fi.width = newWidth; return fi; }
-FlexItem FlexItem::withMinWidth (float newMinWidth) const noexcept   { auto fi = *this; fi.minWidth = newMinWidth; return fi; }
-FlexItem FlexItem::withMaxWidth (float newMaxWidth) const noexcept   { auto fi = *this; fi.maxWidth = newMaxWidth; return fi; }
-
-FlexItem FlexItem::withMinHeight (float newMinHeight) const noexcept { auto fi = *this; fi.minHeight = newMinHeight; return fi; }
-FlexItem FlexItem::withMaxHeight (float newMaxHeight) const noexcept { auto fi = *this; fi.maxHeight = newMaxHeight; return fi; }
-FlexItem FlexItem::withHeight (float newHeight) const noexcept       { auto fi = *this; fi.height = newHeight; return fi; }
-
-FlexItem FlexItem::withMargin (Margin m) const noexcept              { auto fi = *this; fi.margin = m; return fi; }
-FlexItem FlexItem::withOrder (int newOrder) const noexcept           { auto fi = *this; fi.order = newOrder; return fi; }
-FlexItem FlexItem::withAlignSelf (AlignSelf a) const noexcept        { auto fi = *this; fi.alignSelf = a; return fi; }
-
-//==============================================================================
-//==============================================================================
-#if JUCE_UNIT_TESTS
-
-class FlexBoxTests : public UnitTest
-{
-public:
-    FlexBoxTests() : UnitTest ("FlexBox", UnitTestCategories::gui) {}
-
-    void runTest() override
-    {
-        using AlignSelf = FlexItem::AlignSelf;
-        using Direction = FlexBox::Direction;
-
-        const Rectangle<float> rect (10.0f, 20.0f, 300.0f, 200.0f);
-        const auto doLayout = [&rect] (Direction direction, Array<FlexItem> items)
-        {
-            juce::FlexBox flex;
-            flex.flexDirection = direction;
-            flex.items = std::move (items);
-            flex.performLayout (rect);
-            return flex;
-        };
-
-        beginTest ("flex item with mostly auto properties");
-        {
-            const auto test = [this, &doLayout] (Direction direction, AlignSelf alignment, Rectangle<float> expectedBounds)
-            {
-                const auto flex = doLayout (direction, { juce::FlexItem{}.withAlignSelf (alignment) });
-                expect (flex.items.getFirst().currentBounds == expectedBounds);
-            };
-
-            test (Direction::row, AlignSelf::autoAlign, { rect.getX(), rect.getY(), 0.0f, rect.getHeight() });
-            test (Direction::row, AlignSelf::stretch,   { rect.getX(), rect.getY(), 0.0f, rect.getHeight() });
-            test (Direction::row, AlignSelf::flexStart, { rect.getX(), rect.getY(), 0.0f, 0.0f });
-            test (Direction::row, AlignSelf::flexEnd,   { rect.getX(), rect.getBottom(), 0.0f, 0.0f });
-            test (Direction::row, AlignSelf::center,    { rect.getX(), rect.getCentreY(), 0.0f, 0.0f });
-
-            test (Direction::column, AlignSelf::autoAlign, { rect.getX(), rect.getY(), rect.getWidth(), 0.0f });
-            test (Direction::column, AlignSelf::stretch,   { rect.getX(), rect.getY(), rect.getWidth(), 0.0f });
-            test (Direction::column, AlignSelf::flexStart, { rect.getX(), rect.getY(), 0.0f, 0.0f });
-            test (Direction::column, AlignSelf::flexEnd,   { rect.getRight(), rect.getY(), 0.0f, 0.0f });
-            test (Direction::column, AlignSelf::center,    { rect.getCentreX(), rect.getY(), 0.0f, 0.0f });
-        }
-
-        beginTest ("flex item with specified width and height");
-        {
-            constexpr auto w = 50.0f;
-            constexpr auto h = 60.0f;
-            const auto test = [&] (Direction direction, AlignSelf alignment, Rectangle<float> expectedBounds)
-            {
-                const auto flex = doLayout (direction, { juce::FlexItem().withAlignSelf (alignment)
-                                                                         .withWidth (w)
-                                                                         .withHeight (h) });
-                expect (flex.items.getFirst().currentBounds == expectedBounds);
-            };
-
-            test (Direction::row, AlignSelf::autoAlign, { rect.getX(), rect.getY(), w, h });
-            test (Direction::row, AlignSelf::stretch,   { rect.getX(), rect.getY(), w, h });
-            test (Direction::row, AlignSelf::flexStart, { rect.getX(), rect.getY(), w, h });
-            test (Direction::row, AlignSelf::flexEnd,   { rect.getX(), rect.getBottom() - h, w, h });
-            test (Direction::row, AlignSelf::center,    { rect.getX(), rect.getY() + (rect.getHeight() - h) * 0.5f, w, h });
-
-            test (Direction::column, AlignSelf::autoAlign, { rect.getX(), rect.getY(), w, h });
-            test (Direction::column, AlignSelf::stretch,   { rect.getX(), rect.getY(), w, h });
-            test (Direction::column, AlignSelf::flexStart, { rect.getX(), rect.getY(), w, h });
-            test (Direction::column, AlignSelf::flexEnd,   { rect.getRight() - w, rect.getY(), w, h });
-            test (Direction::column, AlignSelf::center,    { rect.getX() + (rect.getWidth() - w) * 0.5f, rect.getY(), w, h });
-        }
-
-        beginTest ("flex item with oversized width and height");
-        {
-            const auto w = rect.getWidth() * 2;
-            const auto h = rect.getHeight() * 2;
-            const auto test = [this, &doLayout, &w, &h] (Direction direction, AlignSelf alignment, Rectangle<float> expectedBounds)
-            {
-                const auto flex = doLayout (direction, { juce::FlexItem().withAlignSelf (alignment)
-                                                                         .withWidth (w)
-                                                                         .withHeight (h) });
-                expect (flex.items.getFirst().currentBounds == expectedBounds);
-            };
-
-            const Rectangle<float> baseRow (rect.getX(), rect.getY(), rect.getWidth(), h);
-            test (Direction::row, AlignSelf::autoAlign, baseRow);
-            test (Direction::row, AlignSelf::stretch,   baseRow);
-            test (Direction::row, AlignSelf::flexStart, baseRow);
-            test (Direction::row, AlignSelf::flexEnd,   baseRow.withBottomY (rect.getBottom()));
-            test (Direction::row, AlignSelf::center,    baseRow.withCentre (rect.getCentre()));
-
-            const Rectangle<float> baseColumn (rect.getX(), rect.getY(), w, rect.getHeight());
-            test (Direction::column, AlignSelf::autoAlign, baseColumn);
-            test (Direction::column, AlignSelf::stretch,   baseColumn);
-            test (Direction::column, AlignSelf::flexStart, baseColumn);
-            test (Direction::column, AlignSelf::flexEnd,   baseColumn.withRightX (rect.getRight()));
-            test (Direction::column, AlignSelf::center,    baseColumn.withCentre (rect.getCentre()));
-        }
-
-        beginTest ("flex item with minimum width and height");
-        {
-            constexpr auto w = 50.0f;
-            constexpr auto h = 60.0f;
-            const auto test = [&] (Direction direction, AlignSelf alignment, Rectangle<float> expectedBounds)
-            {
-                const auto flex = doLayout (direction, { juce::FlexItem().withAlignSelf (alignment)
-                                                                         .withMinWidth (w)
-                                                                         .withMinHeight (h) });
-                expect (flex.items.getFirst().currentBounds == expectedBounds);
-            };
-
-            test (Direction::row, AlignSelf::autoAlign, { rect.getX(), rect.getY(), w, rect.getHeight() });
-            test (Direction::row, AlignSelf::stretch,   { rect.getX(), rect.getY(), w, rect.getHeight() });
-            test (Direction::row, AlignSelf::flexStart, { rect.getX(), rect.getY(), w, h });
-            test (Direction::row, AlignSelf::flexEnd,   { rect.getX(), rect.getBottom() - h, w, h });
-            test (Direction::row, AlignSelf::center,    { rect.getX(), rect.getY() + (rect.getHeight() - h) * 0.5f, w, h });
-
-            test (Direction::column, AlignSelf::autoAlign, { rect.getX(), rect.getY(), rect.getWidth(), h });
-            test (Direction::column, AlignSelf::stretch,   { rect.getX(), rect.getY(), rect.getWidth(), h });
-            test (Direction::column, AlignSelf::flexStart, { rect.getX(), rect.getY(), w, h });
-            test (Direction::column, AlignSelf::flexEnd,   { rect.getRight() - w, rect.getY(), w, h });
-            test (Direction::column, AlignSelf::center,    { rect.getX() + (rect.getWidth() - w) * 0.5f, rect.getY(), w, h });
-        }
-
-        beginTest ("flex item with maximum width and height");
-        {
-            constexpr auto w = 50.0f;
-            constexpr auto h = 60.0f;
-            const auto test = [&] (Direction direction, AlignSelf alignment, Rectangle<float> expectedBounds)
-            {
-                const auto flex = doLayout (direction, { juce::FlexItem().withAlignSelf (alignment)
-                                                                         .withMaxWidth (w)
-                                                                         .withMaxHeight (h) });
-                expect (flex.items.getFirst().currentBounds == expectedBounds);
-            };
-
-            test (Direction::row, AlignSelf::autoAlign, { rect.getX(), rect.getY(), 0.0f, h });
-            test (Direction::row, AlignSelf::stretch,   { rect.getX(), rect.getY(), 0.0f, h });
-            test (Direction::row, AlignSelf::flexStart, { rect.getX(), rect.getY(), 0.0f, 0.0f });
-            test (Direction::row, AlignSelf::flexEnd,   { rect.getX(), rect.getBottom(), 0.0f, 0.0f });
-            test (Direction::row, AlignSelf::center,    { rect.getX(), rect.getCentreY(), 0.0f, 0.0f });
-
-            test (Direction::column, AlignSelf::autoAlign, { rect.getX(), rect.getY(), w, 0.0f });
-            test (Direction::column, AlignSelf::stretch,   { rect.getX(), rect.getY(), w, 0.0f });
-            test (Direction::column, AlignSelf::flexStart, { rect.getX(), rect.getY(), 0.0f, 0.0f });
-            test (Direction::column, AlignSelf::flexEnd,   { rect.getRight(), rect.getY(), 0.0f, 0.0f });
-            test (Direction::column, AlignSelf::center,    { rect.getCentreX(), rect.getY(), 0.0f, 0.0f });
-        }
-
-        beginTest ("flex item with specified flex");
-        {
-            const auto test = [this, &doLayout] (Direction direction, AlignSelf alignment, Rectangle<float> expectedBounds)
-            {
-                const auto flex = doLayout (direction, { juce::FlexItem().withAlignSelf (alignment).withFlex (1.0f) });
-                expect (flex.items.getFirst().currentBounds == expectedBounds);
-            };
-
-            test (Direction::row, AlignSelf::autoAlign, { rect.getX(), rect.getY(), rect.getWidth(), rect.getHeight() });
-            test (Direction::row, AlignSelf::stretch,   { rect.getX(), rect.getY(), rect.getWidth(), rect.getHeight() });
-            test (Direction::row, AlignSelf::flexStart, { rect.getX(), rect.getY(), rect.getWidth(), 0.0f });
-            test (Direction::row, AlignSelf::flexEnd,   { rect.getX(), rect.getBottom(), rect.getWidth(), 0.0f });
-            test (Direction::row, AlignSelf::center,    { rect.getX(), rect.getCentreY(), rect.getWidth(), 0.0f });
-
-            test (Direction::column, AlignSelf::autoAlign, { rect.getX(), rect.getY(), rect.getWidth(), rect.getHeight() });
-            test (Direction::column, AlignSelf::stretch,   { rect.getX(), rect.getY(), rect.getWidth(), rect.getHeight() });
-            test (Direction::column, AlignSelf::flexStart, { rect.getX(), rect.getY(), 0.0f, rect.getHeight() });
-            test (Direction::column, AlignSelf::flexEnd,   { rect.getRight(), rect.getY(), 0.0f, rect.getHeight() });
-            test (Direction::column, AlignSelf::center,    { rect.getCentreX(), rect.getY(), 0.0f, rect.getHeight() });
-        }
-
-        beginTest ("flex item with margin");
-        {
-            const FlexItem::Margin margin (10.0f, 20.0f, 30.0f, 40.0f);
-
-            const auto test = [this, &doLayout, &margin] (Direction direction, AlignSelf alignment, Rectangle<float> expectedBounds)
-            {
-                const auto flex = doLayout (direction, { juce::FlexItem().withAlignSelf (alignment).withMargin (margin) });
-                expect (flex.items.getFirst().currentBounds == expectedBounds);
-            };
-
-            const auto remainingHeight = rect.getHeight() - margin.top - margin.bottom;
-            const auto remainingWidth = rect.getWidth() - margin.left - margin.right;
-
-            test (Direction::row, AlignSelf::autoAlign, { rect.getX() + margin.left, rect.getY() + margin.top, 0.0f, remainingHeight });
-            test (Direction::row, AlignSelf::stretch,   { rect.getX() + margin.left, rect.getY() + margin.top, 0.0f, remainingHeight });
-            test (Direction::row, AlignSelf::flexStart, { rect.getX() + margin.left, rect.getY() + margin.top, 0.0f, 0.0f });
-            test (Direction::row, AlignSelf::flexEnd,   { rect.getX() + margin.left, rect.getBottom() - margin.bottom, 0.0f, 0.0f });
-            test (Direction::row, AlignSelf::center,    { rect.getX() + margin.left, rect.getY() + margin.top + remainingHeight * 0.5f, 0.0f, 0.0f });
-
-            test (Direction::column, AlignSelf::autoAlign, { rect.getX() + margin.left, rect.getY() + margin.top, remainingWidth, 0.0f });
-            test (Direction::column, AlignSelf::stretch,   { rect.getX() + margin.left, rect.getY() + margin.top, remainingWidth, 0.0f });
-            test (Direction::column, AlignSelf::flexStart, { rect.getX() + margin.left, rect.getY() + margin.top, 0.0f, 0.0f });
-            test (Direction::column, AlignSelf::flexEnd,   { rect.getRight() - margin.right, rect.getY() + margin.top, 0.0f, 0.0f });
-            test (Direction::column, AlignSelf::center,    { rect.getX() + margin.left + remainingWidth * 0.5f, rect.getY() + margin.top, 0.0f, 0.0f });
-        }
-
-        const AlignSelf alignments[] { AlignSelf::autoAlign,
-                                       AlignSelf::stretch,
-                                       AlignSelf::flexStart,
-                                       AlignSelf::flexEnd,
-                                       AlignSelf::center };
-
-        beginTest ("flex item with auto margin");
-        {
-            for (const auto& alignment : alignments)
-            {
-                for (const auto& direction : { Direction::row, Direction::column })
-                {
-                    const auto flex = doLayout (direction, { juce::FlexItem().withAlignSelf (alignment)
-                                                                             .withMargin ((float) FlexItem::autoValue) });
-                    expect (flex.items.getFirst().currentBounds == Rectangle<float> (rect.getCentre(), rect.getCentre()));
-                }
-            }
-
-            const auto testTop = [this, &doLayout] (Direction direction, AlignSelf alignment, Rectangle<float> expectedBounds)
-            {
-                const auto flex = doLayout (direction, { juce::FlexItem().withAlignSelf (alignment)
-                                                                         .withMargin ({ (float) FlexItem::autoValue, 0.0f, 0.0f, 0.0f }) });
-                expect (flex.items.getFirst().currentBounds == expectedBounds);
-            };
-
-            for (const auto& alignment : alignments)
-                testTop (Direction::row, alignment, { rect.getX(), rect.getBottom(), 0.0f, 0.0f });
-
-            testTop (Direction::column, AlignSelf::autoAlign, { rect.getX(), rect.getBottom(), rect.getWidth(), 0.0f });
-            testTop (Direction::column, AlignSelf::stretch,   { rect.getX(), rect.getBottom(), rect.getWidth(), 0.0f });
-            testTop (Direction::column, AlignSelf::flexStart, { rect.getX(), rect.getBottom(), 0.0f, 0.0f });
-            testTop (Direction::column, AlignSelf::flexEnd,   { rect.getRight(), rect.getBottom(), 0.0f, 0.0f });
-            testTop (Direction::column, AlignSelf::center,    { rect.getCentreX(), rect.getBottom(), 0.0f, 0.0f });
-
-            const auto testBottom = [this, &doLayout] (Direction direction, AlignSelf alignment, Rectangle<float> expectedBounds)
-            {
-                const auto flex = doLayout (direction, { juce::FlexItem().withAlignSelf (alignment)
-                                                                         .withMargin ({ 0.0f, 0.0f, (float) FlexItem::autoValue, 0.0f }) });
-                expect (flex.items.getFirst().currentBounds == expectedBounds);
-            };
-
-            for (const auto& alignment : alignments)
-                testBottom (Direction::row, alignment, { rect.getX(), rect.getY(), 0.0f, 0.0f });
-
-            testBottom (Direction::column, AlignSelf::autoAlign, { rect.getX(), rect.getY(), rect.getWidth(), 0.0f });
-            testBottom (Direction::column, AlignSelf::stretch,   { rect.getX(), rect.getY(), rect.getWidth(), 0.0f });
-            testBottom (Direction::column, AlignSelf::flexStart, { rect.getX(), rect.getY(), 0.0f, 0.0f });
-            testBottom (Direction::column, AlignSelf::flexEnd,   { rect.getRight(), rect.getY(), 0.0f, 0.0f });
-            testBottom (Direction::column, AlignSelf::center,    { rect.getCentreX(), rect.getY(), 0.0f, 0.0f });
-
-            const auto testLeft = [this, &doLayout] (Direction direction, AlignSelf alignment, Rectangle<float> expectedBounds)
-            {
-                const auto flex = doLayout (direction, { juce::FlexItem().withAlignSelf (alignment)
-                                                                         .withMargin ({ 0.0f, 0.0f, 0.0f, (float) FlexItem::autoValue }) });
-                expect (flex.items.getFirst().currentBounds == expectedBounds);
-            };
-
-            testLeft (Direction::row, AlignSelf::autoAlign, { rect.getRight(), rect.getY(), 0.0f, rect.getHeight() });
-            testLeft (Direction::row, AlignSelf::stretch,   { rect.getRight(), rect.getY(), 0.0f, rect.getHeight() });
-            testLeft (Direction::row, AlignSelf::flexStart, { rect.getRight(), rect.getY(), 0.0f, 0.0f });
-            testLeft (Direction::row, AlignSelf::flexEnd,   { rect.getRight(), rect.getBottom(), 0.0f, 0.0f });
-            testLeft (Direction::row, AlignSelf::center,    { rect.getRight(), rect.getCentreY(), 0.0f, 0.0f });
-
-            for (const auto& alignment : alignments)
-                testLeft (Direction::column, alignment, { rect.getRight(), rect.getY(), 0.0f, 0.0f });
-
-            const auto testRight = [this, &doLayout] (Direction direction, AlignSelf alignment, Rectangle<float> expectedBounds)
-            {
-                const auto flex = doLayout (direction, { juce::FlexItem().withAlignSelf (alignment)
-                                                                         .withMargin ({ 0.0f, (float) FlexItem::autoValue, 0.0f, 0.0f }) });
-                expect (flex.items.getFirst().currentBounds == expectedBounds);
-            };
-
-            testRight (Direction::row, AlignSelf::autoAlign, { rect.getX(), rect.getY(), 0.0f, rect.getHeight() });
-            testRight (Direction::row, AlignSelf::stretch,   { rect.getX(), rect.getY(), 0.0f, rect.getHeight() });
-            testRight (Direction::row, AlignSelf::flexStart, { rect.getX(), rect.getY(), 0.0f, 0.0f });
-            testRight (Direction::row, AlignSelf::flexEnd,   { rect.getX(), rect.getBottom(), 0.0f, 0.0f });
-            testRight (Direction::row, AlignSelf::center,    { rect.getX(), rect.getCentreY(), 0.0f, 0.0f });
-
-            for (const auto& alignment : alignments)
-                testRight (Direction::column, alignment, { rect.getX(), rect.getY(), 0.0f, 0.0f });
-        }
-
-        beginTest ("in a multiline layout, items too large to fit on the main axis are given a line to themselves");
-        {
-            const auto spacer = 10.0f;
-
-            for (const auto alignment : alignments)
-            {
-                juce::FlexBox flex;
-                flex.flexWrap = FlexBox::Wrap::wrap;
-                flex.items = { FlexItem().withAlignSelf (alignment)
-                                         .withWidth (spacer)
-                                         .withHeight (spacer),
-                               FlexItem().withAlignSelf (alignment)
-                                         .withWidth (rect.getWidth() * 2)
-                                         .withHeight (rect.getHeight()),
-                               FlexItem().withAlignSelf (alignment)
-                                         .withWidth (spacer)
-                                         .withHeight (spacer) };
-                flex.performLayout (rect);
-
-                expect (flex.items[0].currentBounds == Rectangle<float> (rect.getX(), rect.getY(), spacer, spacer));
-                expect (flex.items[1].currentBounds == Rectangle<float> (rect.getX(), rect.getY() + spacer, rect.getWidth(), rect.getHeight()));
-                expect (flex.items[2].currentBounds == Rectangle<float> (rect.getX(), rect.getBottom() + spacer, 10.0f, 10.0f));
-            }
-        }
-    }
-};
-
-static FlexBoxTests flexBoxTests;
-
-#endif
-
-} // namespace juce
+/*
+  ==============================================================================
+
+   This file is part of the JUCE library.
+   Copyright (c) 2020 - Raw Material Software Limited
+
+   JUCE is an open source library subject to commercial or open-source
+   licensing.
+
+   By using JUCE, you agree to the terms of both the JUCE 6 End-User License
+   Agreement and JUCE Privacy Policy (both effective as of the 16th June 2020).
+
+   End User License Agreement: www.juce.com/juce-6-licence
+   Privacy Policy: www.juce.com/juce-privacy-policy
+
+   Or: You may also use this code under the terms of the GPL v3 (see
+   www.gnu.org/licenses).
+
+   JUCE IS PROVIDED "AS IS" WITHOUT ANY WARRANTY, AND ALL WARRANTIES, WHETHER
+   EXPRESSED OR IMPLIED, INCLUDING MERCHANTABILITY AND FITNESS FOR PURPOSE, ARE
+   DISCLAIMED.
+
+  ==============================================================================
+*/
+
+namespace juce
+{
+
+struct FlexBoxLayoutCalculation
+{
+    using Coord = double;
+
+    enum class Axis { main, cross };
+
+    FlexBoxLayoutCalculation (FlexBox& fb, Coord w, Coord h)
+        : owner (fb), parentWidth (w), parentHeight (h), numItems (owner.items.size()),
+          isRowDirection (fb.flexDirection == FlexBox::Direction::row
+                       || fb.flexDirection == FlexBox::Direction::rowReverse),
+          containerLineLength (getContainerSize (Axis::main))
+    {
+        lineItems.calloc (numItems * numItems);
+        lineInfo.calloc (numItems);
+    }
+
+    struct ItemWithState
+    {
+        ItemWithState (FlexItem& source) noexcept   : item (&source) {}
+
+        FlexItem* item;
+        Coord lockedWidth = 0, lockedHeight = 0;
+        Coord lockedMarginLeft = 0, lockedMarginRight = 0, lockedMarginTop = 0, lockedMarginBottom = 0;
+        Coord preferredWidth = 0, preferredHeight = 0;
+        bool locked = false;
+
+        void resetItemLockedSize() noexcept
+        {
+            lockedWidth        = preferredWidth;
+            lockedHeight       = preferredHeight;
+            lockedMarginLeft   = getValueOrZeroIfAuto (item->margin.left);
+            lockedMarginRight  = getValueOrZeroIfAuto (item->margin.right);
+            lockedMarginTop    = getValueOrZeroIfAuto (item->margin.top);
+            lockedMarginBottom = getValueOrZeroIfAuto (item->margin.bottom);
+        }
+    };
+
+    struct RowInfo
+    {
+        int numItems;
+        Coord crossSize, lineY, totalLength;
+    };
+
+    FlexBox& owner;
+    const Coord parentWidth, parentHeight;
+    const int numItems;
+    const bool isRowDirection;
+    const Coord containerLineLength;
+
+    int numberOfRows = 1;
+    Coord containerCrossLength = 0;
+
+    HeapBlock<ItemWithState*> lineItems;
+    HeapBlock<RowInfo> lineInfo;
+    Array<ItemWithState> itemStates;
+
+    ItemWithState& getItem (int x, int y) const noexcept     { return *lineItems[y * numItems + x]; }
+
+    static bool isAuto (Coord value) noexcept                { return value == FlexItem::autoValue; }
+    static bool isAssigned (Coord value) noexcept            { return value != FlexItem::notAssigned; }
+    static Coord getValueOrZeroIfAuto (Coord value) noexcept { return isAuto (value) ? Coord() : value; }
+
+    //==============================================================================
+    bool isSingleLine() const { return owner.flexWrap == FlexBox::Wrap::noWrap; }
+
+    template <typename Value>
+    Value& pickForAxis (Axis axis, Value& x, Value& y) const
+    {
+        return (isRowDirection ? axis == Axis::main : axis == Axis::cross) ? x : y;
+    }
+
+    auto& getStartMargin (Axis axis, ItemWithState& item) const
+    {
+        return pickForAxis (axis, item.item->margin.left, item.item->margin.top);
+    }
+
+    auto& getEndMargin (Axis axis, ItemWithState& item) const
+    {
+        return pickForAxis (axis, item.item->margin.right, item.item->margin.bottom);
+    }
+
+    auto& getStartLockedMargin (Axis axis, ItemWithState& item) const
+    {
+        return pickForAxis (axis, item.lockedMarginLeft, item.lockedMarginTop);
+    }
+
+    auto& getEndLockedMargin (Axis axis, ItemWithState& item) const
+    {
+        return pickForAxis (axis, item.lockedMarginRight, item.lockedMarginBottom);
+    }
+
+    auto& getLockedSize (Axis axis, ItemWithState& item) const
+    {
+        return pickForAxis (axis, item.lockedWidth, item.lockedHeight);
+    }
+
+    auto& getPreferredSize (Axis axis, ItemWithState& item) const
+    {
+        return pickForAxis (axis, item.preferredWidth, item.preferredHeight);
+    }
+
+    Coord getContainerSize (Axis axis) const
+    {
+        return pickForAxis (axis, parentWidth, parentHeight);
+    }
+
+    auto& getItemSize (Axis axis, ItemWithState& item) const
+    {
+        return pickForAxis (axis, item.item->width, item.item->height);
+    }
+
+    auto& getMinSize (Axis axis, ItemWithState& item) const
+    {
+        return pickForAxis (axis, item.item->minWidth, item.item->minHeight);
+    }
+
+    auto& getMaxSize (Axis axis, ItemWithState& item) const
+    {
+        return pickForAxis (axis, item.item->maxWidth, item.item->maxHeight);
+    }
+
+    //==============================================================================
+    void createStates()
+    {
+        itemStates.ensureStorageAllocated (numItems);
+
+        for (auto& item : owner.items)
+            itemStates.add (item);
+
+        std::stable_sort (itemStates.begin(), itemStates.end(),
+                          [] (const ItemWithState& i1, const ItemWithState& i2)  { return i1.item->order < i2.item->order; });
+
+        for (auto& item : itemStates)
+        {
+            for (auto& axis : { Axis::main, Axis::cross })
+                getPreferredSize (axis, item) = computePreferredSize (axis, item);
+        }
+    }
+
+    void initialiseItems() noexcept
+    {
+        if (isSingleLine())  // for single-line, all items go in line 1
+        {
+            lineInfo[0].numItems = numItems;
+            int i = 0;
+
+            for (auto& item : itemStates)
+            {
+                item.resetItemLockedSize();
+                lineItems[i++] = &item;
+            }
+        }
+        else // if multi-line, group the flexbox items into multiple lines
+        {
+            auto currentLength = containerLineLength;
+            int column = 0, row = 0;
+            bool firstRow = true;
+
+            for (auto& item : itemStates)
+            {
+                item.resetItemLockedSize();
+
+                const auto flexitemLength = getItemMainSize (item);
+
+                if (flexitemLength > currentLength)
+                {
+                    if (! firstRow)
+                        row++;
+
+                    if (row >= numItems)
+                        break;
+
+                    column = 0;
+                    currentLength = containerLineLength;
+                    numberOfRows = jmax (numberOfRows, row + 1);
+                }
+
+                currentLength -= flexitemLength;
+                lineItems[row * numItems + column] = &item;
+                ++column;
+                lineInfo[row].numItems = jmax (lineInfo[row].numItems, column);
+                firstRow = false;
+            }
+        }
+    }
+
+    void resolveFlexibleLengths() noexcept
+    {
+        for (int row = 0; row < numberOfRows; ++row)
+        {
+            resetRowItems (row);
+
+            for (int maxLoops = numItems; --maxLoops >= 0;)
+            {
+                resetUnlockedRowItems (row);
+
+                if (layoutRowItems (row))
+                    break;
+            }
+        }
+    }
+
+    void resolveAutoMarginsOnMainAxis() noexcept
+    {
+        for (int row = 0; row < numberOfRows; ++row)
+        {
+            Coord allFlexGrow = 0;
+            const auto numColumns = lineInfo[row].numItems;
+            const auto remainingLength = containerLineLength - lineInfo[row].totalLength;
+
+            for (int column = 0; column < numColumns; ++column)
+            {
+                auto& item = getItem (column, row);
+
+                if (isAuto (getStartMargin (Axis::main, item))) ++allFlexGrow;
+                if (isAuto (getEndMargin   (Axis::main, item))) ++allFlexGrow;
+            }
+
+            const auto changeUnitWidth = remainingLength / allFlexGrow;
+
+            if (changeUnitWidth > 0)
+            {
+                for (int column = 0; column < numColumns; ++column)
+                {
+                    auto& item = getItem (column, row);
+
+                    if (isAuto (getStartMargin (Axis::main, item)))
+                        getStartLockedMargin (Axis::main, item) = changeUnitWidth;
+
+                    if (isAuto (getEndMargin (Axis::main, item)))
+                        getEndLockedMargin   (Axis::main, item) = changeUnitWidth;
+                }
+            }
+        }
+    }
+
+    void calculateCrossSizesByLine() noexcept
+    {
+        // https://www.w3.org/TR/css-flexbox-1/#algo-cross-line
+        // If the flex container is single-line and has a definite cross size, the cross size of the
+        // flex line is the flex container’s inner cross size.
+        if (isSingleLine())
+        {
+            lineInfo[0].crossSize = getContainerSize (Axis::cross);
+        }
+        else
+        {
+            for (int row = 0; row < numberOfRows; ++row)
+            {
+                Coord maxSize = 0;
+                const auto numColumns = lineInfo[row].numItems;
+
+                for (int column = 0; column < numColumns; ++column)
+                    maxSize = jmax (maxSize, getItemCrossSize (getItem (column, row)));
+
+                lineInfo[row].crossSize = maxSize;
+            }
+        }
+    }
+
+    void calculateCrossSizeOfAllItems() noexcept
+    {
+        for (int row = 0; row < numberOfRows; ++row)
+        {
+            const auto numColumns = lineInfo[row].numItems;
+
+            for (int column = 0; column < numColumns; ++column)
+            {
+                auto& item = getItem (column, row);
+
+                if (isAssigned (item.item->maxHeight) && item.lockedHeight > item.item->maxHeight)
+                    item.lockedHeight = item.item->maxHeight;
+
+                if (isAssigned (item.item->maxWidth) && item.lockedWidth > item.item->maxWidth)
+                    item.lockedWidth = item.item->maxWidth;
+            }
+        }
+    }
+
+    void alignLinesPerAlignContent() noexcept
+    {
+        containerCrossLength = getContainerSize (Axis::cross);
+
+        if (owner.alignContent == FlexBox::AlignContent::flexStart)
+        {
+            for (int row = 0; row < numberOfRows; ++row)
+                for (int row2 = row; row2 < numberOfRows; ++row2)
+                    lineInfo[row].lineY = row == 0 ? 0 : lineInfo[row - 1].lineY + lineInfo[row - 1].crossSize;
+        }
+        else if (owner.alignContent == FlexBox::AlignContent::flexEnd)
+        {
+            for (int row = 0; row < numberOfRows; ++row)
+            {
+                Coord crossHeights = 0;
+
+                for (int row2 = row; row2 < numberOfRows; ++row2)
+                    crossHeights += lineInfo[row2].crossSize;
+
+                lineInfo[row].lineY = containerCrossLength - crossHeights;
+            }
+        }
+        else
+        {
+            Coord totalHeight = 0;
+
+            for (int row = 0; row < numberOfRows; ++row)
+                totalHeight += lineInfo[row].crossSize;
+
+            if (owner.alignContent == FlexBox::AlignContent::stretch)
+            {
+                const auto difference = jmax (Coord(), (containerCrossLength - totalHeight) / numberOfRows);
+
+                for (int row = 0; row < numberOfRows; ++row)
+                {
+                    lineInfo[row].crossSize += difference;
+                    lineInfo[row].lineY = row == 0 ? 0 : lineInfo[row - 1].lineY + lineInfo[row - 1].crossSize;
+                }
+            }
+            else if (owner.alignContent == FlexBox::AlignContent::center)
+            {
+                const auto additionalength = (containerCrossLength - totalHeight) / 2;
+
+                for (int row = 0; row < numberOfRows; ++row)
+                    lineInfo[row].lineY = row == 0 ? additionalength : lineInfo[row - 1].lineY + lineInfo[row - 1].crossSize;
+            }
+            else if (owner.alignContent == FlexBox::AlignContent::spaceBetween)
+            {
+                const auto additionalength = numberOfRows <= 1 ? Coord() : jmax (Coord(), (containerCrossLength - totalHeight)
+                                                                                            / static_cast<Coord> (numberOfRows - 1));
+                lineInfo[0].lineY = 0;
+
+                for (int row = 1; row < numberOfRows; ++row)
+                    lineInfo[row].lineY += additionalength + lineInfo[row - 1].lineY + lineInfo[row - 1].crossSize;
+            }
+            else if (owner.alignContent == FlexBox::AlignContent::spaceAround)
+            {
+                const auto additionalength = numberOfRows <= 1 ? Coord() : jmax (Coord(), (containerCrossLength - totalHeight)
+                                                                                            / static_cast<Coord> (2 + (2 * (numberOfRows - 1))));
+
+                lineInfo[0].lineY = additionalength;
+
+                for (int row = 1; row < numberOfRows; ++row)
+                    lineInfo[row].lineY += (2 * additionalength) + lineInfo[row - 1].lineY + lineInfo[row - 1].crossSize;
+            }
+        }
+    }
+
+    void resolveAutoMarginsOnCrossAxis() noexcept
+    {
+        for (int row = 0; row < numberOfRows; ++row)
+        {
+            const auto numColumns = lineInfo[row].numItems;
+            const auto crossSizeForLine = lineInfo[row].crossSize;
+
+            for (int column = 0; column < numColumns; ++column)
+            {
+                auto& item = getItem (column, row);
+
+                getStartLockedMargin (Axis::cross, item) = [&]
+                {
+                    if (isAuto (getStartMargin (Axis::cross, item)) && isAuto (getEndMargin (Axis::cross, item)))
+                        return (crossSizeForLine - getLockedSize (Axis::cross, item)) / 2;
+
+                    if (isAuto (getStartMargin (Axis::cross, item)))
+                        return crossSizeForLine - getLockedSize (Axis::cross, item) - getEndMargin (Axis::cross, item);
+
+                    return getStartLockedMargin (Axis::cross, item);
+                }();
+            }
+        }
+    }
+
+    // Align all flex items along the cross-axis per align-self, if neither of the item’s cross-axis margins are auto.
+    void alignItemsInCrossAxisInLinesPerAlignSelf() noexcept
+    {
+        for (int row = 0; row < numberOfRows; ++row)
+        {
+            const auto numColumns = lineInfo[row].numItems;
+            const auto lineSize = lineInfo[row].crossSize;
+
+            for (int column = 0; column < numColumns; ++column)
+            {
+                auto& item = getItem (column, row);
+
+                if (isAuto (getStartMargin (Axis::cross, item)) || isAuto (getEndMargin (Axis::cross, item)))
+                    continue;
+
+                const auto alignment = [&]
+                {
+                    switch (item.item->alignSelf)
+                    {
+                        case FlexItem::AlignSelf::stretch:      return FlexBox::AlignItems::stretch;
+                        case FlexItem::AlignSelf::flexStart:    return FlexBox::AlignItems::flexStart;
+                        case FlexItem::AlignSelf::flexEnd:      return FlexBox::AlignItems::flexEnd;
+                        case FlexItem::AlignSelf::center:       return FlexBox::AlignItems::center;
+                        case FlexItem::AlignSelf::autoAlign:    break;
+                    }
+
+                    return owner.alignItems;
+                }();
+
+                getStartLockedMargin (Axis::cross, item) = [&]
+                {
+                    switch (alignment)
+                    {
+                        // https://www.w3.org/TR/css-flexbox-1/#valdef-align-items-flex-start
+                        // The cross-start margin edge of the flex item is placed flush with the
+                        // cross-start edge of the line.
+                        case FlexBox::AlignItems::flexStart:
+                            return (Coord) getStartMargin (Axis::cross, item);
+
+                        // https://www.w3.org/TR/css-flexbox-1/#valdef-align-items-flex-end
+                        // The cross-end margin edge of the flex item is placed flush with the cross-end
+                        // edge of the line.
+                        case FlexBox::AlignItems::flexEnd:
+                            return lineSize - getLockedSize (Axis::cross, item) - getEndMargin (Axis::cross, item);
+
+                        // https://www.w3.org/TR/css-flexbox-1/#valdef-align-items-center
+                        // The flex item’s margin box is centered in the cross axis within the line.
+                        case FlexBox::AlignItems::center:
+                            return getStartMargin (Axis::cross, item) + (lineSize - getLockedSize (Axis::cross, item) - getStartMargin (Axis::cross, item) - getEndMargin (Axis::cross, item)) / 2;
+
+                        // https://www.w3.org/TR/css-flexbox-1/#valdef-align-items-stretch
+                        case FlexBox::AlignItems::stretch:
+                            return (Coord) getStartMargin (Axis::cross, item);
+                    }
+
+                    jassertfalse;
+                    return 0.0;
+                }();
+
+                if (alignment == FlexBox::AlignItems::stretch)
+                {
+                    auto newSize = isAssigned (getItemSize (Axis::cross, item)) ? computePreferredSize (Axis::cross, item)
+                                                                                : lineSize - getStartMargin (Axis::cross, item) - getEndMargin (Axis::cross, item);
+
+                    if (isAssigned (getMaxSize (Axis::cross, item)))
+                        newSize = jmin (newSize, (Coord) getMaxSize (Axis::cross, item));
+
+                    if (isAssigned (getMinSize (Axis::cross, item)))
+                        newSize = jmax (newSize, (Coord) getMinSize (Axis::cross, item));
+
+                    getLockedSize (Axis::cross, item) = newSize;
+                }
+            }
+        }
+    }
+
+    void alignItemsByJustifyContent() noexcept
+    {
+        Coord additionalMarginRight = 0, additionalMarginLeft = 0;
+
+        recalculateTotalItemLengthPerLineArray();
+
+        for (int row = 0; row < numberOfRows; ++row)
+        {
+            const auto numColumns = lineInfo[row].numItems;
+            Coord x = 0;
+
+            if (owner.justifyContent == FlexBox::JustifyContent::flexEnd)
+            {
+                x = containerLineLength - lineInfo[row].totalLength;
+            }
+            else if (owner.justifyContent == FlexBox::JustifyContent::center)
+            {
+                x = (containerLineLength - lineInfo[row].totalLength) / 2;
+            }
+            else if (owner.justifyContent == FlexBox::JustifyContent::spaceBetween)
+            {
+                additionalMarginRight
+                    = jmax (Coord(), (containerLineLength - lineInfo[row].totalLength) / jmax (1, numColumns - 1));
+            }
+            else if (owner.justifyContent == FlexBox::JustifyContent::spaceAround)
+            {
+                additionalMarginLeft = additionalMarginRight
+                    = jmax (Coord(), (containerLineLength - lineInfo[row].totalLength) / jmax (1, 2 * numColumns));
+            }
+
+            for (int column = 0; column < numColumns; ++column)
+            {
+                auto& item = getItem (column, row);
+
+                getStartLockedMargin (Axis::main, item) += additionalMarginLeft;
+                getEndLockedMargin   (Axis::main, item) += additionalMarginRight;
+
+                item.item->currentBounds.setPosition (isRowDirection ? (float) (x + item.lockedMarginLeft)
+                                                                     : (float) item.lockedMarginLeft,
+                                                      isRowDirection ? (float) item.lockedMarginTop
+                                                                     : (float) (x + item.lockedMarginTop));
+
+                x += getItemMainSize (item);
+            }
+        }
+    }
+
+    void layoutAllItems() noexcept
+    {
+        for (int row = 0; row < numberOfRows; ++row)
+        {
+            const auto lineY = lineInfo[row].lineY;
+            const auto numColumns = lineInfo[row].numItems;
+
+            for (int column = 0; column < numColumns; ++column)
+            {
+                auto& item = getItem (column, row);
+
+                if (isRowDirection)
+                    item.item->currentBounds.setY ((float) (lineY + item.lockedMarginTop));
+                else
+                    item.item->currentBounds.setX ((float) (lineY + item.lockedMarginLeft));
+
+                item.item->currentBounds.setSize ((float) item.lockedWidth,
+                                                  (float) item.lockedHeight);
+            }
+        }
+
+        reverseLocations();
+        reverseWrap();
+    }
+
+private:
+    void resetRowItems (const int row) noexcept
+    {
+        const auto numColumns = lineInfo[row].numItems;
+
+        for (int column = 0; column < numColumns; ++column)
+            resetItem (getItem (column, row));
+    }
+
+    void resetUnlockedRowItems (const int row) noexcept
+    {
+        const auto numColumns = lineInfo[row].numItems;
+
+        for (int column = 0; column < numColumns; ++column)
+        {
+            auto& item = getItem (column, row);
+
+            if (! item.locked)
+                resetItem (item);
+        }
+    }
+
+    void resetItem (ItemWithState& item) noexcept
+    {
+        item.locked = false;
+
+        for (auto& axis : { Axis::main, Axis::cross })
+            getLockedSize (axis, item) = computePreferredSize (axis, item);
+    }
+
+    bool layoutRowItems (const int row) noexcept
+    {
+        const auto numColumns = lineInfo[row].numItems;
+        auto flexContainerLength = containerLineLength;
+        Coord totalItemsLength = 0, totalFlexGrow = 0, totalFlexShrink = 0;
+
+        for (int column = 0; column < numColumns; ++column)
+        {
+            const auto& item = getItem (column, row);
+
+            if (item.locked)
+            {
+                flexContainerLength -= getItemMainSize (item);
+            }
+            else
+            {
+                totalItemsLength += getItemMainSize (item);
+                totalFlexGrow   += item.item->flexGrow;
+                totalFlexShrink += item.item->flexShrink;
+            }
+        }
+
+        Coord changeUnit = 0;
+        const auto difference = flexContainerLength - totalItemsLength;
+        const bool positiveFlexibility = difference > 0;
+
+        if (positiveFlexibility)
+        {
+            if (totalFlexGrow != 0.0)
+                changeUnit = difference / totalFlexGrow;
+        }
+        else
+        {
+            if (totalFlexShrink != 0.0)
+                changeUnit = difference / totalFlexShrink;
+        }
+
+        bool ok = true;
+
+        for (int column = 0; column < numColumns; ++column)
+        {
+            auto& item = getItem (column, row);
+
+            if (! item.locked)
+                if (! addToItemLength (item, (positiveFlexibility ? item.item->flexGrow
+                                                                  : item.item->flexShrink) * changeUnit, row))
+                    ok = false;
+        }
+
+        return ok;
+    }
+
+    void recalculateTotalItemLengthPerLineArray() noexcept
+    {
+        for (int row = 0; row < numberOfRows; ++row)
+        {
+            lineInfo[row].totalLength = 0;
+            const auto numColumns = lineInfo[row].numItems;
+
+            for (int column = 0; column < numColumns; ++column)
+                lineInfo[row].totalLength += getItemMainSize (getItem (column, row));
+        }
+    }
+
+    void reverseLocations() noexcept
+    {
+        if (owner.flexDirection == FlexBox::Direction::rowReverse)
+        {
+            for (auto& item : owner.items)
+                item.currentBounds.setX ((float) (containerLineLength - item.currentBounds.getRight()));
+        }
+        else if (owner.flexDirection == FlexBox::Direction::columnReverse)
+        {
+            for (auto& item : owner.items)
+                item.currentBounds.setY ((float) (containerLineLength - item.currentBounds.getBottom()));
+        }
+    }
+
+    void reverseWrap() noexcept
+    {
+        if (owner.flexWrap == FlexBox::Wrap::wrapReverse)
+        {
+            if (isRowDirection)
+            {
+                for (auto& item : owner.items)
+                    item.currentBounds.setY ((float) (containerCrossLength - item.currentBounds.getBottom()));
+            }
+            else
+            {
+                for (auto& item : owner.items)
+                    item.currentBounds.setX ((float) (containerCrossLength - item.currentBounds.getRight()));
+            }
+        }
+    }
+
+    Coord getItemMainSize (const ItemWithState& item) const noexcept
+    {
+        return isRowDirection ? item.lockedWidth  + item.lockedMarginLeft + item.lockedMarginRight
+                              : item.lockedHeight + item.lockedMarginTop  + item.lockedMarginBottom;
+    }
+
+    Coord getItemCrossSize (const ItemWithState& item) const noexcept
+    {
+        return isRowDirection ? item.lockedHeight + item.lockedMarginTop  + item.lockedMarginBottom
+                              : item.lockedWidth  + item.lockedMarginLeft + item.lockedMarginRight;
+    }
+
+    bool addToItemLength (ItemWithState& item, const Coord length, int row) const noexcept
+    {
+        bool ok = false;
+
+        const auto prefSize = computePreferredSize (Axis::main, item);
+
+        const auto pickForMainAxis = [this] (auto& a, auto& b) -> auto& { return pickForAxis (Axis::main, a, b); };
+
+        if (isAssigned (pickForMainAxis (item.item->maxWidth, item.item->maxHeight))
+            && pickForMainAxis (item.item->maxWidth, item.item->maxHeight) < prefSize + length)
+        {
+            pickForMainAxis (item.lockedWidth, item.lockedHeight) = pickForMainAxis (item.item->maxWidth, item.item->maxHeight);
+            item.locked = true;
+        }
+        else if (isAssigned (prefSize) && pickForMainAxis (item.item->minWidth, item.item->minHeight) > prefSize + length)
+        {
+            pickForMainAxis (item.lockedWidth, item.lockedHeight) = pickForMainAxis (item.item->minWidth, item.item->minHeight);
+            item.locked = true;
+        }
+        else
+        {
+            ok = true;
+            pickForMainAxis (item.lockedWidth, item.lockedHeight) = prefSize + length;
+        }
+
+        lineInfo[row].totalLength += pickForMainAxis (item.lockedWidth, item.lockedHeight)
+                                     + pickForMainAxis (item.lockedMarginLeft, item.lockedMarginTop)
+                                     + pickForMainAxis (item.lockedMarginRight, item.lockedMarginBottom);
+
+        return ok;
+    }
+
+    Coord computePreferredSize (Axis axis, ItemWithState& itemWithState) const noexcept
+    {
+        const auto& item = *itemWithState.item;
+
+        auto preferredSize = (item.flexBasis > 0 && axis == Axis::main) ? item.flexBasis
+                                                                        : (isAssigned (getItemSize (axis, itemWithState)) ? getItemSize (axis, itemWithState)
+                                                                                                                          : getMinSize (axis, itemWithState));
+
+        const auto minSize = getMinSize (axis, itemWithState);
+
+        if (isAssigned (minSize) && preferredSize < minSize)
+            return minSize;
+
+        const auto maxSize = getMaxSize (axis, itemWithState);
+
+        if (isAssigned (maxSize) && maxSize < preferredSize)
+            return maxSize;
+
+        return preferredSize;
+    }
+};
+
+//==============================================================================
+FlexBox::FlexBox (JustifyContent jc) noexcept  : justifyContent (jc) {}
+
+FlexBox::FlexBox (Direction d, Wrap w, AlignContent ac, AlignItems ai, JustifyContent jc) noexcept
+    : flexDirection (d), flexWrap (w), alignContent (ac), alignItems (ai), justifyContent (jc)
+{
+}
+
+void FlexBox::performLayout (Rectangle<float> targetArea)
+{
+    if (! items.isEmpty())
+    {
+        FlexBoxLayoutCalculation layout (*this, targetArea.getWidth(), targetArea.getHeight());
+
+        layout.createStates();
+        layout.initialiseItems();
+        layout.resolveFlexibleLengths();
+        layout.resolveAutoMarginsOnMainAxis();
+        layout.calculateCrossSizesByLine();
+        layout.calculateCrossSizeOfAllItems();
+        layout.alignLinesPerAlignContent();
+        layout.resolveAutoMarginsOnCrossAxis();
+        layout.alignItemsInCrossAxisInLinesPerAlignSelf();
+        layout.alignItemsByJustifyContent();
+        layout.layoutAllItems();
+
+        for (auto& item : items)
+        {
+            item.currentBounds += targetArea.getPosition();
+
+            if (auto* comp = item.associatedComponent)
+                comp->setBounds (Rectangle<int>::leftTopRightBottom ((int) item.currentBounds.getX(),
+                                                                     (int) item.currentBounds.getY(),
+                                                                     (int) item.currentBounds.getRight(),
+                                                                     (int) item.currentBounds.getBottom()));
+
+            if (auto* box = item.associatedFlexBox)
+                box->performLayout (item.currentBounds);
+        }
+    }
+}
+
+void FlexBox::performLayout (Rectangle<int> targetArea)
+{
+    performLayout (targetArea.toFloat());
+}
+
+//==============================================================================
+FlexItem::FlexItem() noexcept {}
+FlexItem::FlexItem (float w, float h) noexcept                  : currentBounds (w, h), minWidth (w), minHeight (h) {}
+FlexItem::FlexItem (float w, float h, Component& c) noexcept    : FlexItem (w, h)  { associatedComponent = &c; }
+FlexItem::FlexItem (float w, float h, FlexBox& fb) noexcept     : FlexItem (w, h)  { associatedFlexBox = &fb; }
+FlexItem::FlexItem (Component& c) noexcept                      : associatedComponent (&c) {}
+FlexItem::FlexItem (FlexBox& fb) noexcept                       : associatedFlexBox (&fb) {}
+
+FlexItem::Margin::Margin() noexcept                                     : left(), right(), top(), bottom() {}
+FlexItem::Margin::Margin (float v) noexcept                             : left (v), right (v), top (v), bottom (v) {}
+FlexItem::Margin::Margin (float t, float r, float b, float l) noexcept  : left (l), right (r), top (t), bottom (b) {}
+
+//==============================================================================
+FlexItem FlexItem::withFlex (float newFlexGrow) const noexcept
+{
+    auto fi = *this;
+    fi.flexGrow = newFlexGrow;
+    return fi;
+}
+
+FlexItem FlexItem::withFlex (float newFlexGrow, float newFlexShrink) const noexcept
+{
+    auto fi = withFlex (newFlexGrow);
+    fi.flexShrink = newFlexShrink;
+    return fi;
+}
+
+FlexItem FlexItem::withFlex (float newFlexGrow, float newFlexShrink, float newFlexBasis) const noexcept
+{
+    auto fi = withFlex (newFlexGrow, newFlexShrink);
+    fi.flexBasis = newFlexBasis;
+    return fi;
+}
+
+FlexItem FlexItem::withWidth (float newWidth) const noexcept         { auto fi = *this; fi.width = newWidth; return fi; }
+FlexItem FlexItem::withMinWidth (float newMinWidth) const noexcept   { auto fi = *this; fi.minWidth = newMinWidth; return fi; }
+FlexItem FlexItem::withMaxWidth (float newMaxWidth) const noexcept   { auto fi = *this; fi.maxWidth = newMaxWidth; return fi; }
+
+FlexItem FlexItem::withMinHeight (float newMinHeight) const noexcept { auto fi = *this; fi.minHeight = newMinHeight; return fi; }
+FlexItem FlexItem::withMaxHeight (float newMaxHeight) const noexcept { auto fi = *this; fi.maxHeight = newMaxHeight; return fi; }
+FlexItem FlexItem::withHeight (float newHeight) const noexcept       { auto fi = *this; fi.height = newHeight; return fi; }
+
+FlexItem FlexItem::withMargin (Margin m) const noexcept              { auto fi = *this; fi.margin = m; return fi; }
+FlexItem FlexItem::withOrder (int newOrder) const noexcept           { auto fi = *this; fi.order = newOrder; return fi; }
+FlexItem FlexItem::withAlignSelf (AlignSelf a) const noexcept        { auto fi = *this; fi.alignSelf = a; return fi; }
+
+//==============================================================================
+//==============================================================================
+#if JUCE_UNIT_TESTS
+
+class FlexBoxTests : public UnitTest
+{
+public:
+    FlexBoxTests() : UnitTest ("FlexBox", UnitTestCategories::gui) {}
+
+    void runTest() override
+    {
+        using AlignSelf = FlexItem::AlignSelf;
+        using Direction = FlexBox::Direction;
+
+        const Rectangle<float> rect (10.0f, 20.0f, 300.0f, 200.0f);
+        const auto doLayout = [&rect] (Direction direction, Array<FlexItem> items)
+        {
+            juce::FlexBox flex;
+            flex.flexDirection = direction;
+            flex.items = std::move (items);
+            flex.performLayout (rect);
+            return flex;
+        };
+
+        beginTest ("flex item with mostly auto properties");
+        {
+            const auto test = [this, &doLayout] (Direction direction, AlignSelf alignment, Rectangle<float> expectedBounds)
+            {
+                const auto flex = doLayout (direction, { juce::FlexItem{}.withAlignSelf (alignment) });
+                expect (flex.items.getFirst().currentBounds == expectedBounds);
+            };
+
+            test (Direction::row, AlignSelf::autoAlign, { rect.getX(), rect.getY(), 0.0f, rect.getHeight() });
+            test (Direction::row, AlignSelf::stretch,   { rect.getX(), rect.getY(), 0.0f, rect.getHeight() });
+            test (Direction::row, AlignSelf::flexStart, { rect.getX(), rect.getY(), 0.0f, 0.0f });
+            test (Direction::row, AlignSelf::flexEnd,   { rect.getX(), rect.getBottom(), 0.0f, 0.0f });
+            test (Direction::row, AlignSelf::center,    { rect.getX(), rect.getCentreY(), 0.0f, 0.0f });
+
+            test (Direction::column, AlignSelf::autoAlign, { rect.getX(), rect.getY(), rect.getWidth(), 0.0f });
+            test (Direction::column, AlignSelf::stretch,   { rect.getX(), rect.getY(), rect.getWidth(), 0.0f });
+            test (Direction::column, AlignSelf::flexStart, { rect.getX(), rect.getY(), 0.0f, 0.0f });
+            test (Direction::column, AlignSelf::flexEnd,   { rect.getRight(), rect.getY(), 0.0f, 0.0f });
+            test (Direction::column, AlignSelf::center,    { rect.getCentreX(), rect.getY(), 0.0f, 0.0f });
+        }
+
+        beginTest ("flex item with specified width and height");
+        {
+            constexpr auto w = 50.0f;
+            constexpr auto h = 60.0f;
+            const auto test = [&] (Direction direction, AlignSelf alignment, Rectangle<float> expectedBounds)
+            {
+                const auto flex = doLayout (direction, { juce::FlexItem().withAlignSelf (alignment)
+                                                                         .withWidth (w)
+                                                                         .withHeight (h) });
+                expect (flex.items.getFirst().currentBounds == expectedBounds);
+            };
+
+            test (Direction::row, AlignSelf::autoAlign, { rect.getX(), rect.getY(), w, h });
+            test (Direction::row, AlignSelf::stretch,   { rect.getX(), rect.getY(), w, h });
+            test (Direction::row, AlignSelf::flexStart, { rect.getX(), rect.getY(), w, h });
+            test (Direction::row, AlignSelf::flexEnd,   { rect.getX(), rect.getBottom() - h, w, h });
+            test (Direction::row, AlignSelf::center,    { rect.getX(), rect.getY() + (rect.getHeight() - h) * 0.5f, w, h });
+
+            test (Direction::column, AlignSelf::autoAlign, { rect.getX(), rect.getY(), w, h });
+            test (Direction::column, AlignSelf::stretch,   { rect.getX(), rect.getY(), w, h });
+            test (Direction::column, AlignSelf::flexStart, { rect.getX(), rect.getY(), w, h });
+            test (Direction::column, AlignSelf::flexEnd,   { rect.getRight() - w, rect.getY(), w, h });
+            test (Direction::column, AlignSelf::center,    { rect.getX() + (rect.getWidth() - w) * 0.5f, rect.getY(), w, h });
+        }
+
+        beginTest ("flex item with oversized width and height");
+        {
+            const auto w = rect.getWidth() * 2;
+            const auto h = rect.getHeight() * 2;
+            const auto test = [this, &doLayout, &w, &h] (Direction direction, AlignSelf alignment, Rectangle<float> expectedBounds)
+            {
+                const auto flex = doLayout (direction, { juce::FlexItem().withAlignSelf (alignment)
+                                                                         .withWidth (w)
+                                                                         .withHeight (h) });
+                expect (flex.items.getFirst().currentBounds == expectedBounds);
+            };
+
+            const Rectangle<float> baseRow (rect.getX(), rect.getY(), rect.getWidth(), h);
+            test (Direction::row, AlignSelf::autoAlign, baseRow);
+            test (Direction::row, AlignSelf::stretch,   baseRow);
+            test (Direction::row, AlignSelf::flexStart, baseRow);
+            test (Direction::row, AlignSelf::flexEnd,   baseRow.withBottomY (rect.getBottom()));
+            test (Direction::row, AlignSelf::center,    baseRow.withCentre (rect.getCentre()));
+
+            const Rectangle<float> baseColumn (rect.getX(), rect.getY(), w, rect.getHeight());
+            test (Direction::column, AlignSelf::autoAlign, baseColumn);
+            test (Direction::column, AlignSelf::stretch,   baseColumn);
+            test (Direction::column, AlignSelf::flexStart, baseColumn);
+            test (Direction::column, AlignSelf::flexEnd,   baseColumn.withRightX (rect.getRight()));
+            test (Direction::column, AlignSelf::center,    baseColumn.withCentre (rect.getCentre()));
+        }
+
+        beginTest ("flex item with minimum width and height");
+        {
+            constexpr auto w = 50.0f;
+            constexpr auto h = 60.0f;
+            const auto test = [&] (Direction direction, AlignSelf alignment, Rectangle<float> expectedBounds)
+            {
+                const auto flex = doLayout (direction, { juce::FlexItem().withAlignSelf (alignment)
+                                                                         .withMinWidth (w)
+                                                                         .withMinHeight (h) });
+                expect (flex.items.getFirst().currentBounds == expectedBounds);
+            };
+
+            test (Direction::row, AlignSelf::autoAlign, { rect.getX(), rect.getY(), w, rect.getHeight() });
+            test (Direction::row, AlignSelf::stretch,   { rect.getX(), rect.getY(), w, rect.getHeight() });
+            test (Direction::row, AlignSelf::flexStart, { rect.getX(), rect.getY(), w, h });
+            test (Direction::row, AlignSelf::flexEnd,   { rect.getX(), rect.getBottom() - h, w, h });
+            test (Direction::row, AlignSelf::center,    { rect.getX(), rect.getY() + (rect.getHeight() - h) * 0.5f, w, h });
+
+            test (Direction::column, AlignSelf::autoAlign, { rect.getX(), rect.getY(), rect.getWidth(), h });
+            test (Direction::column, AlignSelf::stretch,   { rect.getX(), rect.getY(), rect.getWidth(), h });
+            test (Direction::column, AlignSelf::flexStart, { rect.getX(), rect.getY(), w, h });
+            test (Direction::column, AlignSelf::flexEnd,   { rect.getRight() - w, rect.getY(), w, h });
+            test (Direction::column, AlignSelf::center,    { rect.getX() + (rect.getWidth() - w) * 0.5f, rect.getY(), w, h });
+        }
+
+        beginTest ("flex item with maximum width and height");
+        {
+            constexpr auto w = 50.0f;
+            constexpr auto h = 60.0f;
+            const auto test = [&] (Direction direction, AlignSelf alignment, Rectangle<float> expectedBounds)
+            {
+                const auto flex = doLayout (direction, { juce::FlexItem().withAlignSelf (alignment)
+                                                                         .withMaxWidth (w)
+                                                                         .withMaxHeight (h) });
+                expect (flex.items.getFirst().currentBounds == expectedBounds);
+            };
+
+            test (Direction::row, AlignSelf::autoAlign, { rect.getX(), rect.getY(), 0.0f, h });
+            test (Direction::row, AlignSelf::stretch,   { rect.getX(), rect.getY(), 0.0f, h });
+            test (Direction::row, AlignSelf::flexStart, { rect.getX(), rect.getY(), 0.0f, 0.0f });
+            test (Direction::row, AlignSelf::flexEnd,   { rect.getX(), rect.getBottom(), 0.0f, 0.0f });
+            test (Direction::row, AlignSelf::center,    { rect.getX(), rect.getCentreY(), 0.0f, 0.0f });
+
+            test (Direction::column, AlignSelf::autoAlign, { rect.getX(), rect.getY(), w, 0.0f });
+            test (Direction::column, AlignSelf::stretch,   { rect.getX(), rect.getY(), w, 0.0f });
+            test (Direction::column, AlignSelf::flexStart, { rect.getX(), rect.getY(), 0.0f, 0.0f });
+            test (Direction::column, AlignSelf::flexEnd,   { rect.getRight(), rect.getY(), 0.0f, 0.0f });
+            test (Direction::column, AlignSelf::center,    { rect.getCentreX(), rect.getY(), 0.0f, 0.0f });
+        }
+
+        beginTest ("flex item with specified flex");
+        {
+            const auto test = [this, &doLayout] (Direction direction, AlignSelf alignment, Rectangle<float> expectedBounds)
+            {
+                const auto flex = doLayout (direction, { juce::FlexItem().withAlignSelf (alignment).withFlex (1.0f) });
+                expect (flex.items.getFirst().currentBounds == expectedBounds);
+            };
+
+            test (Direction::row, AlignSelf::autoAlign, { rect.getX(), rect.getY(), rect.getWidth(), rect.getHeight() });
+            test (Direction::row, AlignSelf::stretch,   { rect.getX(), rect.getY(), rect.getWidth(), rect.getHeight() });
+            test (Direction::row, AlignSelf::flexStart, { rect.getX(), rect.getY(), rect.getWidth(), 0.0f });
+            test (Direction::row, AlignSelf::flexEnd,   { rect.getX(), rect.getBottom(), rect.getWidth(), 0.0f });
+            test (Direction::row, AlignSelf::center,    { rect.getX(), rect.getCentreY(), rect.getWidth(), 0.0f });
+
+            test (Direction::column, AlignSelf::autoAlign, { rect.getX(), rect.getY(), rect.getWidth(), rect.getHeight() });
+            test (Direction::column, AlignSelf::stretch,   { rect.getX(), rect.getY(), rect.getWidth(), rect.getHeight() });
+            test (Direction::column, AlignSelf::flexStart, { rect.getX(), rect.getY(), 0.0f, rect.getHeight() });
+            test (Direction::column, AlignSelf::flexEnd,   { rect.getRight(), rect.getY(), 0.0f, rect.getHeight() });
+            test (Direction::column, AlignSelf::center,    { rect.getCentreX(), rect.getY(), 0.0f, rect.getHeight() });
+        }
+
+        beginTest ("flex item with margin");
+        {
+            const FlexItem::Margin margin (10.0f, 20.0f, 30.0f, 40.0f);
+
+            const auto test = [this, &doLayout, &margin] (Direction direction, AlignSelf alignment, Rectangle<float> expectedBounds)
+            {
+                const auto flex = doLayout (direction, { juce::FlexItem().withAlignSelf (alignment).withMargin (margin) });
+                expect (flex.items.getFirst().currentBounds == expectedBounds);
+            };
+
+            const auto remainingHeight = rect.getHeight() - margin.top - margin.bottom;
+            const auto remainingWidth = rect.getWidth() - margin.left - margin.right;
+
+            test (Direction::row, AlignSelf::autoAlign, { rect.getX() + margin.left, rect.getY() + margin.top, 0.0f, remainingHeight });
+            test (Direction::row, AlignSelf::stretch,   { rect.getX() + margin.left, rect.getY() + margin.top, 0.0f, remainingHeight });
+            test (Direction::row, AlignSelf::flexStart, { rect.getX() + margin.left, rect.getY() + margin.top, 0.0f, 0.0f });
+            test (Direction::row, AlignSelf::flexEnd,   { rect.getX() + margin.left, rect.getBottom() - margin.bottom, 0.0f, 0.0f });
+            test (Direction::row, AlignSelf::center,    { rect.getX() + margin.left, rect.getY() + margin.top + remainingHeight * 0.5f, 0.0f, 0.0f });
+
+            test (Direction::column, AlignSelf::autoAlign, { rect.getX() + margin.left, rect.getY() + margin.top, remainingWidth, 0.0f });
+            test (Direction::column, AlignSelf::stretch,   { rect.getX() + margin.left, rect.getY() + margin.top, remainingWidth, 0.0f });
+            test (Direction::column, AlignSelf::flexStart, { rect.getX() + margin.left, rect.getY() + margin.top, 0.0f, 0.0f });
+            test (Direction::column, AlignSelf::flexEnd,   { rect.getRight() - margin.right, rect.getY() + margin.top, 0.0f, 0.0f });
+            test (Direction::column, AlignSelf::center,    { rect.getX() + margin.left + remainingWidth * 0.5f, rect.getY() + margin.top, 0.0f, 0.0f });
+        }
+
+        const AlignSelf alignments[] { AlignSelf::autoAlign,
+                                       AlignSelf::stretch,
+                                       AlignSelf::flexStart,
+                                       AlignSelf::flexEnd,
+                                       AlignSelf::center };
+
+        beginTest ("flex item with auto margin");
+        {
+            for (const auto& alignment : alignments)
+            {
+                for (const auto& direction : { Direction::row, Direction::column })
+                {
+                    const auto flex = doLayout (direction, { juce::FlexItem().withAlignSelf (alignment)
+                                                                             .withMargin ((float) FlexItem::autoValue) });
+                    expect (flex.items.getFirst().currentBounds == Rectangle<float> (rect.getCentre(), rect.getCentre()));
+                }
+            }
+
+            const auto testTop = [this, &doLayout] (Direction direction, AlignSelf alignment, Rectangle<float> expectedBounds)
+            {
+                const auto flex = doLayout (direction, { juce::FlexItem().withAlignSelf (alignment)
+                                                                         .withMargin ({ (float) FlexItem::autoValue, 0.0f, 0.0f, 0.0f }) });
+                expect (flex.items.getFirst().currentBounds == expectedBounds);
+            };
+
+            for (const auto& alignment : alignments)
+                testTop (Direction::row, alignment, { rect.getX(), rect.getBottom(), 0.0f, 0.0f });
+
+            testTop (Direction::column, AlignSelf::autoAlign, { rect.getX(), rect.getBottom(), rect.getWidth(), 0.0f });
+            testTop (Direction::column, AlignSelf::stretch,   { rect.getX(), rect.getBottom(), rect.getWidth(), 0.0f });
+            testTop (Direction::column, AlignSelf::flexStart, { rect.getX(), rect.getBottom(), 0.0f, 0.0f });
+            testTop (Direction::column, AlignSelf::flexEnd,   { rect.getRight(), rect.getBottom(), 0.0f, 0.0f });
+            testTop (Direction::column, AlignSelf::center,    { rect.getCentreX(), rect.getBottom(), 0.0f, 0.0f });
+
+            const auto testBottom = [this, &doLayout] (Direction direction, AlignSelf alignment, Rectangle<float> expectedBounds)
+            {
+                const auto flex = doLayout (direction, { juce::FlexItem().withAlignSelf (alignment)
+                                                                         .withMargin ({ 0.0f, 0.0f, (float) FlexItem::autoValue, 0.0f }) });
+                expect (flex.items.getFirst().currentBounds == expectedBounds);
+            };
+
+            for (const auto& alignment : alignments)
+                testBottom (Direction::row, alignment, { rect.getX(), rect.getY(), 0.0f, 0.0f });
+
+            testBottom (Direction::column, AlignSelf::autoAlign, { rect.getX(), rect.getY(), rect.getWidth(), 0.0f });
+            testBottom (Direction::column, AlignSelf::stretch,   { rect.getX(), rect.getY(), rect.getWidth(), 0.0f });
+            testBottom (Direction::column, AlignSelf::flexStart, { rect.getX(), rect.getY(), 0.0f, 0.0f });
+            testBottom (Direction::column, AlignSelf::flexEnd,   { rect.getRight(), rect.getY(), 0.0f, 0.0f });
+            testBottom (Direction::column, AlignSelf::center,    { rect.getCentreX(), rect.getY(), 0.0f, 0.0f });
+
+            const auto testLeft = [this, &doLayout] (Direction direction, AlignSelf alignment, Rectangle<float> expectedBounds)
+            {
+                const auto flex = doLayout (direction, { juce::FlexItem().withAlignSelf (alignment)
+                                                                         .withMargin ({ 0.0f, 0.0f, 0.0f, (float) FlexItem::autoValue }) });
+                expect (flex.items.getFirst().currentBounds == expectedBounds);
+            };
+
+            testLeft (Direction::row, AlignSelf::autoAlign, { rect.getRight(), rect.getY(), 0.0f, rect.getHeight() });
+            testLeft (Direction::row, AlignSelf::stretch,   { rect.getRight(), rect.getY(), 0.0f, rect.getHeight() });
+            testLeft (Direction::row, AlignSelf::flexStart, { rect.getRight(), rect.getY(), 0.0f, 0.0f });
+            testLeft (Direction::row, AlignSelf::flexEnd,   { rect.getRight(), rect.getBottom(), 0.0f, 0.0f });
+            testLeft (Direction::row, AlignSelf::center,    { rect.getRight(), rect.getCentreY(), 0.0f, 0.0f });
+
+            for (const auto& alignment : alignments)
+                testLeft (Direction::column, alignment, { rect.getRight(), rect.getY(), 0.0f, 0.0f });
+
+            const auto testRight = [this, &doLayout] (Direction direction, AlignSelf alignment, Rectangle<float> expectedBounds)
+            {
+                const auto flex = doLayout (direction, { juce::FlexItem().withAlignSelf (alignment)
+                                                                         .withMargin ({ 0.0f, (float) FlexItem::autoValue, 0.0f, 0.0f }) });
+                expect (flex.items.getFirst().currentBounds == expectedBounds);
+            };
+
+            testRight (Direction::row, AlignSelf::autoAlign, { rect.getX(), rect.getY(), 0.0f, rect.getHeight() });
+            testRight (Direction::row, AlignSelf::stretch,   { rect.getX(), rect.getY(), 0.0f, rect.getHeight() });
+            testRight (Direction::row, AlignSelf::flexStart, { rect.getX(), rect.getY(), 0.0f, 0.0f });
+            testRight (Direction::row, AlignSelf::flexEnd,   { rect.getX(), rect.getBottom(), 0.0f, 0.0f });
+            testRight (Direction::row, AlignSelf::center,    { rect.getX(), rect.getCentreY(), 0.0f, 0.0f });
+
+            for (const auto& alignment : alignments)
+                testRight (Direction::column, alignment, { rect.getX(), rect.getY(), 0.0f, 0.0f });
+        }
+
+        beginTest ("in a multiline layout, items too large to fit on the main axis are given a line to themselves");
+        {
+            const auto spacer = 10.0f;
+
+            for (const auto alignment : alignments)
+            {
+                juce::FlexBox flex;
+                flex.flexWrap = FlexBox::Wrap::wrap;
+                flex.items = { FlexItem().withAlignSelf (alignment)
+                                         .withWidth (spacer)
+                                         .withHeight (spacer),
+                               FlexItem().withAlignSelf (alignment)
+                                         .withWidth (rect.getWidth() * 2)
+                                         .withHeight (rect.getHeight()),
+                               FlexItem().withAlignSelf (alignment)
+                                         .withWidth (spacer)
+                                         .withHeight (spacer) };
+                flex.performLayout (rect);
+
+                expect (flex.items[0].currentBounds == Rectangle<float> (rect.getX(), rect.getY(), spacer, spacer));
+                expect (flex.items[1].currentBounds == Rectangle<float> (rect.getX(), rect.getY() + spacer, rect.getWidth(), rect.getHeight()));
+                expect (flex.items[2].currentBounds == Rectangle<float> (rect.getX(), rect.getBottom() + spacer, 10.0f, 10.0f));
+            }
+        }
+    }
+};
+
+static FlexBoxTests flexBoxTests;
+
+#endif
+
+} // namespace juce