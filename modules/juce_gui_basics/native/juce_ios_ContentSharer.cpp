/*
  ==============================================================================

   This file is part of the JUCE library.
   Copyright (c) 2020 - Raw Material Software Limited

   JUCE is an open source library subject to commercial or open-source
   licensing.

   By using JUCE, you agree to the terms of both the JUCE 6 End-User License
   Agreement and JUCE Privacy Policy (both effective as of the 16th June 2020).

   End User License Agreement: www.juce.com/juce-6-licence
   Privacy Policy: www.juce.com/juce-privacy-policy

   Or: You may also use this code under the terms of the GPL v3 (see
   www.gnu.org/licenses).

   JUCE IS PROVIDED "AS IS" WITHOUT ANY WARRANTY, AND ALL WARRANTIES, WHETHER
   EXPRESSED OR IMPLIED, INCLUDING MERCHANTABILITY AND FITNESS FOR PURPOSE, ARE
   DISCLAIMED.

  ==============================================================================
*/

namespace juce
{

#if ! defined (__IPHONE_10_0) || __IPHONE_OS_VERSION_MAX_ALLOWED < __IPHONE_10_0
 using UIActivityType = NSString*;
#endif

class ContentSharer::ContentSharerNativeImpl    : public ContentSharer::Pimpl,
                                                  private Component
{
public:
    ContentSharerNativeImpl (ContentSharer& cs)
        : owner (cs)
    {
        static PopoverDelegateClass cls;
        JUCE_BEGIN_IGNORE_WARNINGS_GCC_LIKE ("-Wobjc-method-access")
        popoverDelegate.reset ([cls.createInstance() initWithContentSharerNativeImpl:this]);
        JUCE_END_IGNORE_WARNINGS_GCC_LIKE
    }

    ~ContentSharerNativeImpl() override
    {
        exitModalState (0);
    }

    void shareFiles (const Array<URL>& files) override
    {
        auto urls = [NSMutableArray arrayWithCapacity: (NSUInteger) files.size()];

        for (const auto& f : files)
        {
            NSString* nativeFilePath = nil;

            if (f.isLocalFile())
            {
                nativeFilePath = juceStringToNS (f.getLocalFile().getFullPathName());
            }
            else
            {
                auto filePath = f.toString (false);

                auto* fileDirectory = filePath.contains ("/")
                                    ? juceStringToNS (filePath.upToLastOccurrenceOf ("/", false, false))
                                    : [NSString string];

                auto fileName = juceStringToNS (filePath.fromLastOccurrenceOf ("/", false, false)
                                                        .upToLastOccurrenceOf (".", false, false));

                auto fileExt = juceStringToNS (filePath.fromLastOccurrenceOf (".", false, false));

                if ([fileDirectory length] == NSUInteger (0))
                    nativeFilePath = [[NSBundle mainBundle] pathForResource: fileName
                                                                     ofType: fileExt];
                else
                    nativeFilePath = [[NSBundle mainBundle] pathForResource: fileName
                                                                     ofType: fileExt
                                                                inDirectory: fileDirectory];
            }

            if (nativeFilePath != nil)
                [urls addObject: [NSURL fileURLWithPath: nativeFilePath]];
        }

        share (urls);
    }

    void shareText (const String& text) override
    {
        auto array = [NSArray arrayWithObject: juceStringToNS (text)];
        share (array);
    }

private:
    void share (NSArray* items)
    {
        if ([items count] == 0)
        {
            jassertfalse;
            owner.sharingFinished (false, "No valid items found for sharing.");
            return;
        }

        controller.reset ([[UIActivityViewController alloc] initWithActivityItems: items
                                                            applicationActivities: nil]);

        controller.get().excludedActivityTypes = nil;

        controller.get().completionWithItemsHandler = ^ (UIActivityType type, BOOL completed,
                                                         NSArray* returnedItems, NSError* error)
        {
            ignoreUnused (type);
            ignoreUnused (returnedItems);

            // In some odd cases (e.g. with 'Save to Files' activity, but only if it's dismissed
            // by tapping Cancel and not outside the modal window), completionWithItemsHandler
            // may be called twice: when an activity is cancelled and when the
            // UIActivityViewController itself is dismissed. We must make sure exitModalState()
            // doesn't get called twice - checking presentingViewController seems to do the trick.
            if (controller.get().presentingViewController == nil) {
                succeeded = completed;

                if (error != nil)
                    errorDescription = nsStringToJuce ([error localizedDescription]);

                exitModalState (0);
            }
        };

        controller.get().modalTransitionStyle = UIModalTransitionStyleCoverVertical;

        auto bounds = Desktop::getInstance().getDisplays().getPrimaryDisplay()->userArea;
        setBounds (bounds);

        setAlwaysOnTop (true);

        if (owner.parentComponent != nullptr) {
            owner.parentComponent->addAndMakeVisible (this);
        } else {
            setVisible (true);
            addToDesktop (0);
        }

        enterModalState (true,
                         ModalCallbackFunction::create ([this] (int)
                         {
                             owner.sharingFinished (succeeded, errorDescription);
                         }),
                         false);
    }

    static bool isIPad()
    {
        return [UIDevice currentDevice].userInterfaceIdiom == UIUserInterfaceIdiomPad;
    }

    //==============================================================================
    void parentHierarchyChanged() override
    {
        auto* newPeer = dynamic_cast<UIViewComponentPeer*> (getPeer());

        if (peer != newPeer)
        {
            peer = newPeer;

            if (isIPad())
            {
                auto* popoverController = controller.get().popoverPresentationController;
                popoverController.sourceView = peer->view;
                popoverController.sourceRect = getPopoverSourceRect();
                popoverController.canOverlapSourceViewRect = YES;
                popoverController.delegate = popoverDelegate.get();
            }

            if (auto* parentController = peer->controller)
                [parentController showViewController: controller.get() sender: parentController];
        }
    }

    CGRect getPopoverSourceRect() {
        auto bounds = peer->view.bounds;

        return owner.sourceComponent == nullptr
               ? CGRectMake (0.f, bounds.size.height - 10.f, bounds.size.width, 10.f)
               : makeCGRect (peer->getAreaCoveredBy (*owner.sourceComponent.getComponent()));
    }

    //==============================================================================
    struct PopoverDelegateClass    : public ObjCClass<NSObject<UIPopoverPresentationControllerDelegate>>
    {
        PopoverDelegateClass() : ObjCClass<NSObject<UIPopoverPresentationControllerDelegate>> ("PopoverDelegateClass_")
        {
<<<<<<< HEAD
            addIvar<ContentSharer::ContentSharerNativeImpl*>("nativeSharer");

            JUCE_BEGIN_IGNORE_WARNINGS_GCC_LIKE ("-Wundeclared-selector")
            addMethod (@selector (initWithContentSharerNativeImpl:), initWithContentSharerNativeImpl, "@@:^v");
            JUCE_END_IGNORE_WARNINGS_GCC_LIKE

            addMethod (@selector (popoverPresentationController:willRepositionPopoverToRect:inView:), willRepositionPopover, "v@:@@@");
=======
            addMethod (@selector (popoverPresentationController:willRepositionPopoverToRect:inView:), willRepositionPopover);
>>>>>>> 2f980209

            registerClass();
        }

        static id initWithContentSharerNativeImpl (id _self, SEL, ContentSharer::ContentSharerNativeImpl* nativeSharer)
        {
            NSObject* self = sendSuperclassMessage<NSObject*> (_self, @selector (init));
            object_setInstanceVariable (self, "nativeSharer", nativeSharer);
            return self;
        }

        //==============================================================================
        static void willRepositionPopover (id self, SEL, UIPopoverPresentationController*, CGRect* rect, UIView*)
        {
            *rect = getIvar<ContentSharer::ContentSharerNativeImpl*> (self, "nativeSharer")->getPopoverSourceRect();
        }
    };

    ContentSharer& owner;
    UIViewComponentPeer* peer = nullptr;
    NSUniquePtr<UIActivityViewController> controller;
    NSUniquePtr<NSObject<UIPopoverPresentationControllerDelegate>> popoverDelegate;

    bool succeeded = false;
    String errorDescription;
};

//==============================================================================
ContentSharer::Pimpl* ContentSharer::createPimpl()
{
    return new ContentSharerNativeImpl (*this);
}

} // namespace juce
<|MERGE_RESOLUTION|>--- conflicted
+++ resolved
@@ -1,241 +1,211 @@
-/*
-  ==============================================================================
-
-   This file is part of the JUCE library.
-   Copyright (c) 2020 - Raw Material Software Limited
-
-   JUCE is an open source library subject to commercial or open-source
-   licensing.
-
-   By using JUCE, you agree to the terms of both the JUCE 6 End-User License
-   Agreement and JUCE Privacy Policy (both effective as of the 16th June 2020).
-
-   End User License Agreement: www.juce.com/juce-6-licence
-   Privacy Policy: www.juce.com/juce-privacy-policy
-
-   Or: You may also use this code under the terms of the GPL v3 (see
-   www.gnu.org/licenses).
-
-   JUCE IS PROVIDED "AS IS" WITHOUT ANY WARRANTY, AND ALL WARRANTIES, WHETHER
-   EXPRESSED OR IMPLIED, INCLUDING MERCHANTABILITY AND FITNESS FOR PURPOSE, ARE
-   DISCLAIMED.
-
-  ==============================================================================
-*/
-
-namespace juce
-{
-
-#if ! defined (__IPHONE_10_0) || __IPHONE_OS_VERSION_MAX_ALLOWED < __IPHONE_10_0
- using UIActivityType = NSString*;
-#endif
-
-class ContentSharer::ContentSharerNativeImpl    : public ContentSharer::Pimpl,
-                                                  private Component
-{
-public:
-    ContentSharerNativeImpl (ContentSharer& cs)
-        : owner (cs)
-    {
-        static PopoverDelegateClass cls;
-        JUCE_BEGIN_IGNORE_WARNINGS_GCC_LIKE ("-Wobjc-method-access")
-        popoverDelegate.reset ([cls.createInstance() initWithContentSharerNativeImpl:this]);
-        JUCE_END_IGNORE_WARNINGS_GCC_LIKE
-    }
-
-    ~ContentSharerNativeImpl() override
-    {
-        exitModalState (0);
-    }
-
-    void shareFiles (const Array<URL>& files) override
-    {
-        auto urls = [NSMutableArray arrayWithCapacity: (NSUInteger) files.size()];
-
-        for (const auto& f : files)
-        {
-            NSString* nativeFilePath = nil;
-
-            if (f.isLocalFile())
-            {
-                nativeFilePath = juceStringToNS (f.getLocalFile().getFullPathName());
-            }
-            else
-            {
-                auto filePath = f.toString (false);
-
-                auto* fileDirectory = filePath.contains ("/")
-                                    ? juceStringToNS (filePath.upToLastOccurrenceOf ("/", false, false))
-                                    : [NSString string];
-
-                auto fileName = juceStringToNS (filePath.fromLastOccurrenceOf ("/", false, false)
-                                                        .upToLastOccurrenceOf (".", false, false));
-
-                auto fileExt = juceStringToNS (filePath.fromLastOccurrenceOf (".", false, false));
-
-                if ([fileDirectory length] == NSUInteger (0))
-                    nativeFilePath = [[NSBundle mainBundle] pathForResource: fileName
-                                                                     ofType: fileExt];
-                else
-                    nativeFilePath = [[NSBundle mainBundle] pathForResource: fileName
-                                                                     ofType: fileExt
-                                                                inDirectory: fileDirectory];
-            }
-
-            if (nativeFilePath != nil)
-                [urls addObject: [NSURL fileURLWithPath: nativeFilePath]];
-        }
-
-        share (urls);
-    }
-
-    void shareText (const String& text) override
-    {
-        auto array = [NSArray arrayWithObject: juceStringToNS (text)];
-        share (array);
-    }
-
-private:
-    void share (NSArray* items)
-    {
-        if ([items count] == 0)
-        {
-            jassertfalse;
-            owner.sharingFinished (false, "No valid items found for sharing.");
-            return;
-        }
-
-        controller.reset ([[UIActivityViewController alloc] initWithActivityItems: items
-                                                            applicationActivities: nil]);
-
-        controller.get().excludedActivityTypes = nil;
-
-        controller.get().completionWithItemsHandler = ^ (UIActivityType type, BOOL completed,
-                                                         NSArray* returnedItems, NSError* error)
-        {
-            ignoreUnused (type);
-            ignoreUnused (returnedItems);
-
-            // In some odd cases (e.g. with 'Save to Files' activity, but only if it's dismissed
-            // by tapping Cancel and not outside the modal window), completionWithItemsHandler
-            // may be called twice: when an activity is cancelled and when the
-            // UIActivityViewController itself is dismissed. We must make sure exitModalState()
-            // doesn't get called twice - checking presentingViewController seems to do the trick.
-            if (controller.get().presentingViewController == nil) {
-                succeeded = completed;
-
-                if (error != nil)
-                    errorDescription = nsStringToJuce ([error localizedDescription]);
-
-                exitModalState (0);
-            }
-        };
-
-        controller.get().modalTransitionStyle = UIModalTransitionStyleCoverVertical;
-
-        auto bounds = Desktop::getInstance().getDisplays().getPrimaryDisplay()->userArea;
-        setBounds (bounds);
-
-        setAlwaysOnTop (true);
-
-        if (owner.parentComponent != nullptr) {
-            owner.parentComponent->addAndMakeVisible (this);
-        } else {
-            setVisible (true);
-            addToDesktop (0);
-        }
-
-        enterModalState (true,
-                         ModalCallbackFunction::create ([this] (int)
-                         {
-                             owner.sharingFinished (succeeded, errorDescription);
-                         }),
-                         false);
-    }
-
-    static bool isIPad()
-    {
-        return [UIDevice currentDevice].userInterfaceIdiom == UIUserInterfaceIdiomPad;
-    }
-
-    //==============================================================================
-    void parentHierarchyChanged() override
-    {
-        auto* newPeer = dynamic_cast<UIViewComponentPeer*> (getPeer());
-
-        if (peer != newPeer)
-        {
-            peer = newPeer;
-
-            if (isIPad())
-            {
-                auto* popoverController = controller.get().popoverPresentationController;
-                popoverController.sourceView = peer->view;
-                popoverController.sourceRect = getPopoverSourceRect();
-                popoverController.canOverlapSourceViewRect = YES;
-                popoverController.delegate = popoverDelegate.get();
-            }
-
-            if (auto* parentController = peer->controller)
-                [parentController showViewController: controller.get() sender: parentController];
-        }
-    }
-
-    CGRect getPopoverSourceRect() {
-        auto bounds = peer->view.bounds;
-
-        return owner.sourceComponent == nullptr
-               ? CGRectMake (0.f, bounds.size.height - 10.f, bounds.size.width, 10.f)
-               : makeCGRect (peer->getAreaCoveredBy (*owner.sourceComponent.getComponent()));
-    }
-
-    //==============================================================================
-    struct PopoverDelegateClass    : public ObjCClass<NSObject<UIPopoverPresentationControllerDelegate>>
-    {
-        PopoverDelegateClass() : ObjCClass<NSObject<UIPopoverPresentationControllerDelegate>> ("PopoverDelegateClass_")
-        {
-<<<<<<< HEAD
-            addIvar<ContentSharer::ContentSharerNativeImpl*>("nativeSharer");
-
-            JUCE_BEGIN_IGNORE_WARNINGS_GCC_LIKE ("-Wundeclared-selector")
-            addMethod (@selector (initWithContentSharerNativeImpl:), initWithContentSharerNativeImpl, "@@:^v");
-            JUCE_END_IGNORE_WARNINGS_GCC_LIKE
-
-            addMethod (@selector (popoverPresentationController:willRepositionPopoverToRect:inView:), willRepositionPopover, "v@:@@@");
-=======
-            addMethod (@selector (popoverPresentationController:willRepositionPopoverToRect:inView:), willRepositionPopover);
->>>>>>> 2f980209
-
-            registerClass();
-        }
-
-        static id initWithContentSharerNativeImpl (id _self, SEL, ContentSharer::ContentSharerNativeImpl* nativeSharer)
-        {
-            NSObject* self = sendSuperclassMessage<NSObject*> (_self, @selector (init));
-            object_setInstanceVariable (self, "nativeSharer", nativeSharer);
-            return self;
-        }
-
-        //==============================================================================
-        static void willRepositionPopover (id self, SEL, UIPopoverPresentationController*, CGRect* rect, UIView*)
-        {
-            *rect = getIvar<ContentSharer::ContentSharerNativeImpl*> (self, "nativeSharer")->getPopoverSourceRect();
-        }
-    };
-
-    ContentSharer& owner;
-    UIViewComponentPeer* peer = nullptr;
-    NSUniquePtr<UIActivityViewController> controller;
-    NSUniquePtr<NSObject<UIPopoverPresentationControllerDelegate>> popoverDelegate;
-
-    bool succeeded = false;
-    String errorDescription;
-};
-
-//==============================================================================
-ContentSharer::Pimpl* ContentSharer::createPimpl()
-{
-    return new ContentSharerNativeImpl (*this);
-}
-
-} // namespace juce
+/*
+  ==============================================================================
+
+   This file is part of the JUCE library.
+   Copyright (c) 2020 - Raw Material Software Limited
+
+   JUCE is an open source library subject to commercial or open-source
+   licensing.
+
+   By using JUCE, you agree to the terms of both the JUCE 6 End-User License
+   Agreement and JUCE Privacy Policy (both effective as of the 16th June 2020).
+
+   End User License Agreement: www.juce.com/juce-6-licence
+   Privacy Policy: www.juce.com/juce-privacy-policy
+
+   Or: You may also use this code under the terms of the GPL v3 (see
+   www.gnu.org/licenses).
+
+   JUCE IS PROVIDED "AS IS" WITHOUT ANY WARRANTY, AND ALL WARRANTIES, WHETHER
+   EXPRESSED OR IMPLIED, INCLUDING MERCHANTABILITY AND FITNESS FOR PURPOSE, ARE
+   DISCLAIMED.
+
+  ==============================================================================
+*/
+
+namespace juce
+{
+
+#if ! defined (__IPHONE_10_0) || __IPHONE_OS_VERSION_MAX_ALLOWED < __IPHONE_10_0
+ using UIActivityType = NSString*;
+#endif
+
+class ContentSharer::ContentSharerNativeImpl    : public ContentSharer::Pimpl,
+                                                  private Component
+{
+public:
+    ContentSharerNativeImpl (ContentSharer& cs)
+        : owner (cs)
+    {
+        static PopoverDelegateClass cls;
+        popoverDelegate.reset ([cls.createInstance() init]);
+    }
+
+    ~ContentSharerNativeImpl() override
+    {
+        exitModalState (0);
+    }
+
+    void shareFiles (const Array<URL>& files) override
+    {
+        auto urls = [NSMutableArray arrayWithCapacity: (NSUInteger) files.size()];
+
+        for (const auto& f : files)
+        {
+            NSString* nativeFilePath = nil;
+
+            if (f.isLocalFile())
+            {
+                nativeFilePath = juceStringToNS (f.getLocalFile().getFullPathName());
+            }
+            else
+            {
+                auto filePath = f.toString (false);
+
+                auto* fileDirectory = filePath.contains ("/")
+                                    ? juceStringToNS (filePath.upToLastOccurrenceOf ("/", false, false))
+                                    : [NSString string];
+
+                auto fileName = juceStringToNS (filePath.fromLastOccurrenceOf ("/", false, false)
+                                                        .upToLastOccurrenceOf (".", false, false));
+
+                auto fileExt = juceStringToNS (filePath.fromLastOccurrenceOf (".", false, false));
+
+                if ([fileDirectory length] == NSUInteger (0))
+                    nativeFilePath = [[NSBundle mainBundle] pathForResource: fileName
+                                                                     ofType: fileExt];
+                else
+                    nativeFilePath = [[NSBundle mainBundle] pathForResource: fileName
+                                                                     ofType: fileExt
+                                                                inDirectory: fileDirectory];
+            }
+
+            if (nativeFilePath != nil)
+                [urls addObject: [NSURL fileURLWithPath: nativeFilePath]];
+        }
+
+        share (urls);
+    }
+
+    void shareText (const String& text) override
+    {
+        auto array = [NSArray arrayWithObject: juceStringToNS (text)];
+        share (array);
+    }
+
+private:
+    void share (NSArray* items)
+    {
+        if ([items count] == 0)
+        {
+            jassertfalse;
+            owner.sharingFinished (false, "No valid items found for sharing.");
+            return;
+        }
+
+        controller.reset ([[UIActivityViewController alloc] initWithActivityItems: items
+                                                            applicationActivities: nil]);
+
+        controller.get().excludedActivityTypes = nil;
+
+        controller.get().completionWithItemsHandler = ^ (UIActivityType type, BOOL completed,
+                                                         NSArray* returnedItems, NSError* error)
+        {
+            ignoreUnused (type);
+            ignoreUnused (returnedItems);
+
+            succeeded = completed;
+
+            if (error != nil)
+                errorDescription = nsStringToJuce ([error localizedDescription]);
+
+            exitModalState (0);
+        };
+
+        controller.get().modalTransitionStyle = UIModalTransitionStyleCoverVertical;
+
+        auto bounds = Desktop::getInstance().getDisplays().getPrimaryDisplay()->userArea;
+        setBounds (bounds);
+
+        setAlwaysOnTop (true);
+        setVisible (true);
+        addToDesktop (0);
+
+        enterModalState (true,
+                         ModalCallbackFunction::create ([this] (int)
+                         {
+                             owner.sharingFinished (succeeded, errorDescription);
+                         }),
+                         false);
+    }
+
+    static bool isIPad()
+    {
+        return [UIDevice currentDevice].userInterfaceIdiom == UIUserInterfaceIdiomPad;
+    }
+
+    //==============================================================================
+    void parentHierarchyChanged() override
+    {
+        auto* newPeer = dynamic_cast<UIViewComponentPeer*> (getPeer());
+
+        if (peer != newPeer)
+        {
+            peer = newPeer;
+
+            if (isIPad())
+            {
+                controller.get().preferredContentSize = peer->view.frame.size;
+
+                auto screenBounds = [UIScreen mainScreen].bounds;
+
+                auto* popoverController = controller.get().popoverPresentationController;
+                popoverController.sourceView = peer->view;
+                popoverController.sourceRect = CGRectMake (0.f, screenBounds.size.height - 10.f, screenBounds.size.width, 10.f);
+                popoverController.canOverlapSourceViewRect = YES;
+                popoverController.delegate = popoverDelegate.get();
+            }
+
+            if (auto* parentController = peer->controller)
+                [parentController showViewController: controller.get() sender: parentController];
+        }
+    }
+
+    //==============================================================================
+    struct PopoverDelegateClass    : public ObjCClass<NSObject<UIPopoverPresentationControllerDelegate>>
+    {
+        PopoverDelegateClass()  : ObjCClass<NSObject<UIPopoverPresentationControllerDelegate>> ("PopoverDelegateClass_")
+        {
+            addMethod (@selector (popoverPresentationController:willRepositionPopoverToRect:inView:), willRepositionPopover);
+
+            registerClass();
+        }
+
+        //==============================================================================
+        static void willRepositionPopover (id, SEL, UIPopoverPresentationController*, CGRect* rect, UIView*)
+        {
+            auto screenBounds = [UIScreen mainScreen].bounds;
+
+            rect->origin.x = 0.f;
+            rect->origin.y = screenBounds.size.height - 10.f;
+            rect->size.width = screenBounds.size.width;
+            rect->size.height = 10.f;
+        }
+    };
+
+    ContentSharer& owner;
+    UIViewComponentPeer* peer = nullptr;
+    NSUniquePtr<UIActivityViewController> controller;
+    NSUniquePtr<NSObject<UIPopoverPresentationControllerDelegate>> popoverDelegate;
+
+    bool succeeded = false;
+    String errorDescription;
+};
+
+//==============================================================================
+ContentSharer::Pimpl* ContentSharer::createPimpl()
+{
+    return new ContentSharerNativeImpl (*this);
+}
+
+} // namespace juce