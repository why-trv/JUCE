--- conflicted
+++ resolved
@@ -1,684 +1,681 @@
-/*
-  ==============================================================================
-
-   This file is part of the JUCE library.
-   Copyright (c) 2017 - ROLI Ltd.
-
-   JUCE is an open source library subject to commercial or open-source
-   licensing.
-
-   By using JUCE, you agree to the terms of both the JUCE 5 End-User License
-   Agreement and JUCE 5 Privacy Policy (both updated and effective as of the
-   27th April 2017).
-
-   End User License Agreement: www.juce.com/juce-5-licence
-   Privacy Policy: www.juce.com/juce-5-privacy-policy
-
-   Or: You may also use this code under the terms of the GPL v3 (see
-   www.gnu.org/licenses).
-
-   JUCE IS PROVIDED "AS IS" WITHOUT ANY WARRANTY, AND ALL WARRANTIES, WHETHER
-   EXPRESSED OR IMPLIED, INCLUDING MERCHANTABILITY AND FITNESS FOR PURPOSE, ARE
-   DISCLAIMED.
-
-  ==============================================================================
-*/
-
-//==============================================================================
-bool juce_handleXEmbedEvent (ComponentPeer*, void*);
-Window juce_getCurrentFocusWindow (ComponentPeer*);
-
-//==============================================================================
-unsigned long juce_createKeyProxyWindow (ComponentPeer*);
-void juce_deleteKeyProxyWindow (ComponentPeer*);
-
-//==============================================================================
-class XEmbedComponent::Pimpl  : private ComponentListener
-{
-public:
-    enum
-    {
-        maxXEmbedVersionToSupport = 0
-    };
-
-    enum Flags
-    {
-        XEMBED_MAPPED  = (1<<0)
-    };
-
-    enum
-    {
-        XEMBED_EMBEDDED_NOTIFY        = 0,
-        XEMBED_WINDOW_ACTIVATE        = 1,
-        XEMBED_WINDOW_DEACTIVATE      = 2,
-        XEMBED_REQUEST_FOCUS          = 3,
-        XEMBED_FOCUS_IN               = 4,
-        XEMBED_FOCUS_OUT              = 5,
-        XEMBED_FOCUS_NEXT             = 6,
-        XEMBED_FOCUS_PREV             = 7,
-        XEMBED_MODALITY_ON            = 10,
-        XEMBED_MODALITY_OFF           = 11,
-        XEMBED_REGISTER_ACCELERATOR   = 12,
-        XEMBED_UNREGISTER_ACCELERATOR = 13,
-        XEMBED_ACTIVATE_ACCELERATOR   = 14
-    };
-
-    enum
-    {
-        XEMBED_FOCUS_CURRENT = 0,
-        XEMBED_FOCUS_FIRST   = 1,
-        XEMBED_FOCUS_LAST    = 2
-    };
-
-    //==============================================================================
-    class SharedKeyWindow : public ReferenceCountedObject
-    {
-    public:
-        typedef ReferenceCountedObjectPtr<SharedKeyWindow> Ptr;
-
-        //==============================================================================
-        Window getHandle()    { return keyProxy; }
-
-        static Window getCurrentFocusWindow (ComponentPeer* peerToLookFor)
-        {
-            auto& keyWindows = getKeyWindows();
-
-            if (peerToLookFor != nullptr)
-                if (auto* foundKeyWindow = keyWindows[peerToLookFor])
-                    return foundKeyWindow->keyProxy;
-
-            return {};
-        }
-
-        static SharedKeyWindow::Ptr getKeyWindowForPeer (ComponentPeer* peerToLookFor)
-        {
-            jassert (peerToLookFor != nullptr);
-
-            auto& keyWindows = getKeyWindows();
-            auto foundKeyWindow = keyWindows[peerToLookFor];
-
-            if (foundKeyWindow == nullptr)
-            {
-                foundKeyWindow = new SharedKeyWindow (peerToLookFor);
-                keyWindows.set (peerToLookFor, foundKeyWindow);
-            }
-
-            return foundKeyWindow;
-        }
-
-    private:
-        //==============================================================================
-<<<<<<< HEAD
-=======
-        friend struct ContainerDeletePolicy<SharedKeyWindow>;
-
->>>>>>> c2991f77
-        SharedKeyWindow (ComponentPeer* peerToUse)
-            : keyPeer (peerToUse),
-              keyProxy (juce_createKeyProxyWindow (keyPeer))
-        {}
-
-        ~SharedKeyWindow()
-        {
-            juce_deleteKeyProxyWindow (keyPeer);
-
-            auto& keyWindows = getKeyWindows();
-            keyWindows.remove (keyPeer);
-        }
-
-        ComponentPeer* keyPeer;
-        Window keyProxy;
-
-        static HashMap<ComponentPeer*, SharedKeyWindow*>& getKeyWindows()
-        {
-            // store a weak reference to the shared key windows
-            static HashMap<ComponentPeer*, SharedKeyWindow*> keyWindows;
-            return keyWindows;
-        }
-    };
-
-public:
-    //==============================================================================
-    Pimpl (XEmbedComponent& parent, Window x11Window,
-           bool wantsKeyboardFocus, bool isClientInitiated, bool shouldAllowResize)
-        : owner (parent), atoms (x11display.display), clientInitiated (isClientInitiated),
-          wantsFocus (wantsKeyboardFocus), allowResize (shouldAllowResize)
-    {
-        getWidgets().add (this);
-
-        createHostWindow();
-
-        if (clientInitiated)
-            setClient (x11Window, true);
-
-        owner.setWantsKeyboardFocus (wantsFocus);
-        owner.addComponentListener (this);
-    }
-
-    ~Pimpl()
-    {
-        owner.removeComponentListener (this);
-        setClient (0, true);
-
-        if (host != 0)
-        {
-            auto dpy = getDisplay();
-            XDestroyWindow (dpy, host);
-            XSync (dpy, false);
-
-            const long mask = NoEventMask | KeyPressMask | KeyReleaseMask
-                            | EnterWindowMask | LeaveWindowMask | PointerMotionMask
-                            | KeymapStateMask | ExposureMask | StructureNotifyMask
-                            | FocusChangeMask;
-
-            XEvent event;
-            while (XCheckWindowEvent (dpy, host, mask, &event) == True)
-            {}
-
-            host = 0;
-        }
-
-        getWidgets().removeAllInstancesOf (this);
-    }
-
-    //==============================================================================
-    void setClient (Window xembedClient, bool shouldReparent)
-    {
-        removeClient();
-
-        if (xembedClient != 0)
-        {
-            auto dpy = getDisplay();
-
-            client = xembedClient;
-
-            // if the client has initiated the component then keep the clients size
-            // otherwise the client should use the host's window' size
-            if (clientInitiated)
-            {
-                configureNotify();
-            }
-            else
-            {
-                auto newBounds = getX11BoundsFromJuce();
-                XResizeWindow (dpy, client, static_cast<unsigned int> (newBounds.getWidth()),
-                                            static_cast<unsigned int> (newBounds.getHeight()));
-            }
-
-            XSelectInput (dpy, client, StructureNotifyMask | PropertyChangeMask | FocusChangeMask);
-            getXEmbedMappedFlag();
-
-            if (shouldReparent)
-                XReparentWindow (dpy, client, host, 0, 0);
-
-            if (supportsXembed)
-                sendXEmbedEvent (CurrentTime, XEMBED_EMBEDDED_NOTIFY, 0, (long) host, xembedVersion);
-
-            updateMapping();
-        }
-    }
-
-    void focusGained (FocusChangeType changeType)
-    {
-        if (client != 0 && supportsXembed && wantsFocus)
-        {
-            updateKeyFocus();
-            sendXEmbedEvent (CurrentTime, XEMBED_FOCUS_IN,
-                             (changeType == focusChangedByTabKey ? XEMBED_FOCUS_FIRST : XEMBED_FOCUS_CURRENT));
-        }
-    }
-
-    void focusLost (FocusChangeType)
-    {
-        if (client != 0 && supportsXembed && wantsFocus)
-        {
-            sendXEmbedEvent (CurrentTime, XEMBED_FOCUS_OUT);
-            updateKeyFocus();
-        }
-    }
-
-    void broughtToFront()
-    {
-        if (client != 0 && supportsXembed)
-            sendXEmbedEvent (CurrentTime, XEMBED_WINDOW_ACTIVATE);
-    }
-
-    unsigned long getHostWindowID()
-    {
-        // You are using the client initiated version of the protocol. You cannot
-        // retrieve the window id of the host. Please read the documentation for
-        // the XEmebedComponent class.
-        jassert (! clientInitiated);
-
-        return host;
-    }
-
-private:
-    //==============================================================================
-    XEmbedComponent& owner;
-    Window client = 0, host = 0;
-
-    ScopedXDisplay x11display;
-    Atoms atoms;
-
-    bool clientInitiated;
-    bool wantsFocus        = false;
-    bool allowResize       = false;
-    bool supportsXembed    = false;
-    bool hasBeenMapped     = false;
-    int xembedVersion      = maxXEmbedVersionToSupport;
-
-    ComponentPeer* lastPeer = nullptr;
-    SharedKeyWindow::Ptr keyWindow;
-
-    //==============================================================================
-    void componentParentHierarchyChanged (Component&) override   { peerChanged (owner.getPeer()); }
-    void componentMovedOrResized (Component&, bool, bool) override
-    {
-        if (host != 0 && lastPeer != nullptr)
-        {
-            auto dpy = getDisplay();
-            auto newBounds = getX11BoundsFromJuce();
-            XWindowAttributes attr;
-
-            if (XGetWindowAttributes (dpy, host, &attr))
-            {
-                Rectangle<int> currentBounds (attr.x, attr.y, attr.width, attr.height);
-                if (currentBounds != newBounds)
-                {
-                    XMoveResizeWindow (dpy, host, newBounds.getX(), newBounds.getY(),
-                                       static_cast<unsigned int> (newBounds.getWidth()),
-                                       static_cast<unsigned int> (newBounds.getHeight()));
-                }
-            }
-
-            if (client != 0 && XGetWindowAttributes (dpy, client, &attr))
-            {
-                Rectangle<int> currentBounds (attr.x, attr.y, attr.width, attr.height);
-
-                if ((currentBounds.getWidth() != newBounds.getWidth()
-                     || currentBounds.getHeight() != newBounds.getHeight()))
-                {
-                    XMoveResizeWindow (dpy, client, 0, 0,
-                                       static_cast<unsigned int> (newBounds.getWidth()),
-                                       static_cast<unsigned int> (newBounds.getHeight()));
-                }
-            }
-        }
-    }
-
-    //==============================================================================
-    void createHostWindow()
-    {
-        auto dpy = getDisplay();
-        int defaultScreen = XDefaultScreen (dpy);
-        Window root = RootWindow (dpy, defaultScreen);
-
-        XSetWindowAttributes swa;
-        swa.border_pixel = 0;
-        swa.background_pixmap = None;
-        swa.override_redirect = True;
-        swa.event_mask = SubstructureNotifyMask | StructureNotifyMask | FocusChangeMask;
-
-        host = XCreateWindow (dpy, root, 0, 0, 1, 1, 0, CopyFromParent,
-                              InputOutput, CopyFromParent,
-                              CWEventMask | CWBorderPixel | CWBackPixmap | CWOverrideRedirect,
-                              &swa);
-    }
-
-    void removeClient()
-    {
-        if (client != 0)
-        {
-            auto dpy = getDisplay();
-            XSelectInput (dpy, client, 0);
-
-            keyWindow = nullptr;
-
-            int defaultScreen = XDefaultScreen (dpy);
-            Window root = RootWindow (dpy, defaultScreen);
-
-            if (hasBeenMapped)
-            {
-                XUnmapWindow (dpy, client);
-                hasBeenMapped = false;
-            }
-
-            XReparentWindow (dpy, client, root, 0, 0);
-            client = 0;
-        }
-    }
-
-    void updateMapping()
-    {
-        if (client != 0)
-        {
-            const bool shouldBeMapped = getXEmbedMappedFlag();
-
-            if (shouldBeMapped != hasBeenMapped)
-            {
-                hasBeenMapped = shouldBeMapped;
-
-                if (shouldBeMapped)
-                    XMapWindow (getDisplay(), client);
-                else
-                    XUnmapWindow (getDisplay(), client);
-            }
-        }
-    }
-
-    Window getParentX11Window()
-    {
-        if (auto peer = owner.getPeer())
-            return reinterpret_cast<Window> (peer->getNativeHandle());
-
-        return {};
-    }
-
-    Display* getDisplay()   { return reinterpret_cast<Display*> (x11display.display); }
-
-    //==============================================================================
-    bool getXEmbedMappedFlag()
-    {
-        GetXProperty embedInfo (x11display.display, client, atoms.XembedInfo, 0, 2, false, atoms.XembedInfo);
-
-        if (embedInfo.success && embedInfo.actualFormat == 32
-             && embedInfo.numItems >= 2 && embedInfo.data != nullptr)
-        {
-            auto* buffer = (long*) embedInfo.data;
-
-            supportsXembed = true;
-            xembedVersion = jmin ((int) maxXEmbedVersionToSupport, (int) buffer[0]);
-
-            return ((buffer[1] & XEMBED_MAPPED) != 0);
-        }
-        else
-        {
-            supportsXembed = false;
-            xembedVersion = maxXEmbedVersionToSupport;
-        }
-
-        return true;
-    }
-
-    //==============================================================================
-    void propertyChanged (const Atom& a)
-    {
-        if (a == atoms.XembedInfo)
-            updateMapping();
-    }
-
-    void configureNotify()
-    {
-        XWindowAttributes attr;
-        auto dpy = getDisplay();
-
-        if (XGetWindowAttributes (dpy, client, &attr))
-        {
-            XWindowAttributes hostAttr;
-
-            if (XGetWindowAttributes (dpy, host, &hostAttr))
-                if (attr.width != hostAttr.width || attr.height != hostAttr.height)
-                    XResizeWindow (dpy, host, (unsigned int) attr.width, (unsigned int) attr.height);
-
-            // as the client window is not on any screen yet, we need to guess
-            // on which screen it might appear to get a scaling factor :-(
-            auto& displays = Desktop::getInstance().getDisplays();
-            auto* peer = owner.getPeer();
-            const double scale = (peer != nullptr ? displays.getDisplayContaining (peer->getBounds().getCentre())
-                                  : displays.getMainDisplay()).scale;
-
-            Point<int> topLeftInPeer
-                = (peer != nullptr ? peer->getComponent().getLocalPoint (&owner, Point<int> (0, 0))
-                   : owner.getBounds().getTopLeft());
-
-            Rectangle<int> newBounds (topLeftInPeer.getX(), topLeftInPeer.getY(),
-                                      static_cast<int> (static_cast<double> (attr.width)  / scale),
-                                      static_cast<int> (static_cast<double> (attr.height) / scale));
-
-
-            if (peer != nullptr)
-                newBounds = owner.getLocalArea (&peer->getComponent(), newBounds);
-
-            jassert (newBounds.getX() == 0 && newBounds.getY() == 0);
-
-            if (newBounds != owner.getLocalBounds())
-                owner.setSize (newBounds.getWidth(), newBounds.getHeight());
-        }
-    }
-
-    void peerChanged (ComponentPeer* newPeer)
-    {
-        if (newPeer != lastPeer)
-        {
-            if (lastPeer != nullptr)
-                keyWindow = nullptr;
-
-            auto dpy = getDisplay();
-            Window rootWindow = RootWindow (dpy, DefaultScreen (dpy));
-            Rectangle<int> newBounds = getX11BoundsFromJuce();
-
-            if (newPeer == nullptr)
-                XUnmapWindow (dpy, host);
-
-            Window newParent = (newPeer != nullptr ? getParentX11Window() : rootWindow);
-            XReparentWindow (dpy, host, newParent, newBounds.getX(), newBounds.getY());
-
-            lastPeer = newPeer;
-
-            if (newPeer != nullptr)
-            {
-                if (wantsFocus)
-                {
-                    keyWindow = SharedKeyWindow::getKeyWindowForPeer (newPeer);
-                    updateKeyFocus();
-                }
-
-                componentMovedOrResized (owner, true, true);
-                XMapWindow (dpy, host);
-
-                broughtToFront();
-            }
-        }
-    }
-
-    void updateKeyFocus()
-    {
-        if (lastPeer != nullptr && lastPeer->isFocused())
-            XSetInputFocus (getDisplay(), getCurrentFocusWindow (lastPeer), RevertToParent, CurrentTime);
-    }
-
-    //==============================================================================
-    void handleXembedCmd (const ::Time& /*xTime*/, long opcode, long /*detail*/, long /*data1*/, long /*data2*/)
-    {
-        switch (opcode)
-        {
-            case XEMBED_REQUEST_FOCUS:
-                if (wantsFocus)
-                    owner.grabKeyboardFocus();
-                break;
-
-            case XEMBED_FOCUS_NEXT:
-                if (wantsFocus)
-                    owner.moveKeyboardFocusToSibling (true);
-                break;
-
-            case XEMBED_FOCUS_PREV:
-                if (wantsFocus)
-                    owner.moveKeyboardFocusToSibling (false);
-                break;
-        }
-    }
-
-    bool handleX11Event (const XEvent& e)
-    {
-        if (e.xany.window == client && client != 0)
-        {
-            switch (e.type)
-            {
-                case PropertyNotify:
-                    propertyChanged (e.xproperty.atom);
-                    return true;
-
-                case ConfigureNotify:
-                    if (allowResize)
-                        configureNotify();
-                    else
-                        MessageManager::callAsync([this] () {componentMovedOrResized (owner, true, true);});
-
-                    return true;
-            }
-        }
-        else if (e.xany.window == host && host != 0)
-        {
-            switch (e.type)
-            {
-                case ReparentNotify:
-                    if (e.xreparent.parent == host && e.xreparent.window != client)
-                    {
-                        setClient (e.xreparent.window, false);
-                        return true;
-                    }
-                    break;
-
-                case CreateNotify:
-                    if (e.xcreatewindow.parent != e.xcreatewindow.window && e.xcreatewindow.parent == host && e.xcreatewindow.window != client)
-                    {
-                        setClient (e.xcreatewindow.window, false);
-                        return true;
-                    }
-                    break;
-
-                case GravityNotify:
-                    componentMovedOrResized (owner, true, true);
-                    return true;
-
-                case ClientMessage:
-                    if (e.xclient.message_type == atoms.XembedMsgType && e.xclient.format == 32)
-                    {
-                        handleXembedCmd ((::Time) e.xclient.data.l[0], e.xclient.data.l[1],
-                                         e.xclient.data.l[2], e.xclient.data.l[3],
-                                         e.xclient.data.l[4]);
-
-                        return true;
-                    }
-                    break;
-            }
-        }
-
-        return false;
-    }
-
-    void sendXEmbedEvent (const ::Time& xTime, long opcode,
-                          long opcodeMinor = 0, long data1 = 0, long data2 = 0)
-    {
-        XClientMessageEvent msg;
-        auto dpy = getDisplay();
-
-        ::memset (&msg, 0, sizeof (XClientMessageEvent));
-        msg.window = client;
-        msg.type = ClientMessage;
-        msg.message_type = atoms.XembedMsgType;
-        msg.format = 32;
-        msg.data.l[0] = (long) xTime;
-        msg.data.l[1] = opcode;
-        msg.data.l[2] = opcodeMinor;
-        msg.data.l[3] = data1;
-        msg.data.l[4] = data2;
-
-        XSendEvent (dpy, client, False, NoEventMask, (XEvent*) &msg);
-        XSync (dpy, False);
-    }
-
-    Rectangle<int> getX11BoundsFromJuce()
-    {
-        if (auto* peer = owner.getPeer())
-        {
-            auto r = peer->getComponent().getLocalArea (&owner, owner.getLocalBounds());
-            auto scale = Desktop::getInstance().getDisplays().getDisplayContaining (peer->localToGlobal (r.getCentre())).scale;
-
-            return r * scale;
-        }
-
-        return owner.getLocalBounds();
-    }
-
-    //==============================================================================
-    friend bool juce::juce_handleXEmbedEvent (ComponentPeer*, void*);
-    friend unsigned long juce::juce_getCurrentFocusWindow (ComponentPeer*);
-
-    static Array<Pimpl*>& getWidgets()
-    {
-        static Array<Pimpl*> i;
-        return i;
-    }
-
-    static bool dispatchX11Event (ComponentPeer* p, const XEvent* eventArg)
-    {
-        if (eventArg != nullptr)
-        {
-            auto& e = *eventArg;
-
-            if (auto w = e.xany.window)
-                for (auto* widget : getWidgets())
-                    if (w == widget->host || w == widget->client)
-                        return widget->handleX11Event (e);
-        }
-        else
-        {
-            for (auto* widget : getWidgets())
-                if (widget->owner.getPeer() == p)
-                    widget->peerChanged (nullptr);
-        }
-
-        return false;
-    }
-
-    static Window getCurrentFocusWindow (ComponentPeer* p)
-    {
-        if (p != nullptr)
-        {
-            for (auto* widget : getWidgets())
-                if (widget->owner.getPeer() == p && widget->owner.hasKeyboardFocus (false))
-                    return widget->client;
-        }
-
-        return SharedKeyWindow::getCurrentFocusWindow (p);
-    }
-};
-
-//==============================================================================
-XEmbedComponent::XEmbedComponent (bool wantsKeyboardFocus, bool allowForeignWidgetToResizeComponent)
-    : pimpl (new Pimpl (*this, 0, wantsKeyboardFocus, false, allowForeignWidgetToResizeComponent))
-{
-    setOpaque (true);
-}
-
-XEmbedComponent::XEmbedComponent (unsigned long wID, bool wantsKeyboardFocus, bool allowForeignWidgetToResizeComponent)
-    : pimpl (new Pimpl (*this, wID, wantsKeyboardFocus, true, allowForeignWidgetToResizeComponent))
-{
-    setOpaque (true);
-}
-
-XEmbedComponent::~XEmbedComponent() {}
-
-void XEmbedComponent::paint (Graphics& g)
-{
-    g.fillAll (Colours::lightgrey);
-}
-
-void XEmbedComponent::focusGained (FocusChangeType changeType)     { pimpl->focusGained (changeType); }
-void XEmbedComponent::focusLost   (FocusChangeType changeType)     { pimpl->focusLost   (changeType); }
-void XEmbedComponent::broughtToFront()                             { pimpl->broughtToFront(); }
-unsigned long XEmbedComponent::getHostWindowID()                   { return pimpl->getHostWindowID(); }
-
-//==============================================================================
-bool juce_handleXEmbedEvent (ComponentPeer* p, void* e)
-{
-    return ::XEmbedComponent::Pimpl::dispatchX11Event (p, reinterpret_cast<const XEvent*> (e));
-}
-
-unsigned long juce_getCurrentFocusWindow (ComponentPeer* peer)
-{
-    return (unsigned long) ::XEmbedComponent::Pimpl::getCurrentFocusWindow (peer);
-}
+/*
+  ==============================================================================
+
+   This file is part of the JUCE library.
+   Copyright (c) 2017 - ROLI Ltd.
+
+   JUCE is an open source library subject to commercial or open-source
+   licensing.
+
+   By using JUCE, you agree to the terms of both the JUCE 5 End-User License
+   Agreement and JUCE 5 Privacy Policy (both updated and effective as of the
+   27th April 2017).
+
+   End User License Agreement: www.juce.com/juce-5-licence
+   Privacy Policy: www.juce.com/juce-5-privacy-policy
+
+   Or: You may also use this code under the terms of the GPL v3 (see
+   www.gnu.org/licenses).
+
+   JUCE IS PROVIDED "AS IS" WITHOUT ANY WARRANTY, AND ALL WARRANTIES, WHETHER
+   EXPRESSED OR IMPLIED, INCLUDING MERCHANTABILITY AND FITNESS FOR PURPOSE, ARE
+   DISCLAIMED.
+
+  ==============================================================================
+*/
+
+//==============================================================================
+bool juce_handleXEmbedEvent (ComponentPeer*, void*);
+Window juce_getCurrentFocusWindow (ComponentPeer*);
+
+//==============================================================================
+unsigned long juce_createKeyProxyWindow (ComponentPeer*);
+void juce_deleteKeyProxyWindow (ComponentPeer*);
+
+//==============================================================================
+class XEmbedComponent::Pimpl  : private ComponentListener
+{
+public:
+    enum
+    {
+        maxXEmbedVersionToSupport = 0
+    };
+
+    enum Flags
+    {
+        XEMBED_MAPPED  = (1<<0)
+    };
+
+    enum
+    {
+        XEMBED_EMBEDDED_NOTIFY        = 0,
+        XEMBED_WINDOW_ACTIVATE        = 1,
+        XEMBED_WINDOW_DEACTIVATE      = 2,
+        XEMBED_REQUEST_FOCUS          = 3,
+        XEMBED_FOCUS_IN               = 4,
+        XEMBED_FOCUS_OUT              = 5,
+        XEMBED_FOCUS_NEXT             = 6,
+        XEMBED_FOCUS_PREV             = 7,
+        XEMBED_MODALITY_ON            = 10,
+        XEMBED_MODALITY_OFF           = 11,
+        XEMBED_REGISTER_ACCELERATOR   = 12,
+        XEMBED_UNREGISTER_ACCELERATOR = 13,
+        XEMBED_ACTIVATE_ACCELERATOR   = 14
+    };
+
+    enum
+    {
+        XEMBED_FOCUS_CURRENT = 0,
+        XEMBED_FOCUS_FIRST   = 1,
+        XEMBED_FOCUS_LAST    = 2
+    };
+
+    //==============================================================================
+    class SharedKeyWindow : public ReferenceCountedObject
+    {
+    public:
+        typedef ReferenceCountedObjectPtr<SharedKeyWindow> Ptr;
+
+        //==============================================================================
+        Window getHandle()    { return keyProxy; }
+
+        static Window getCurrentFocusWindow (ComponentPeer* peerToLookFor)
+        {
+            auto& keyWindows = getKeyWindows();
+
+            if (peerToLookFor != nullptr)
+                if (auto* foundKeyWindow = keyWindows[peerToLookFor])
+                    return foundKeyWindow->keyProxy;
+
+            return {};
+        }
+
+        static SharedKeyWindow::Ptr getKeyWindowForPeer (ComponentPeer* peerToLookFor)
+        {
+            jassert (peerToLookFor != nullptr);
+
+            auto& keyWindows = getKeyWindows();
+            auto foundKeyWindow = keyWindows[peerToLookFor];
+
+            if (foundKeyWindow == nullptr)
+            {
+                foundKeyWindow = new SharedKeyWindow (peerToLookFor);
+                keyWindows.set (peerToLookFor, foundKeyWindow);
+            }
+
+            return foundKeyWindow;
+        }
+
+    private:
+        //==============================================================================
+        friend struct ContainerDeletePolicy<SharedKeyWindow>;
+
+        SharedKeyWindow (ComponentPeer* peerToUse)
+            : keyPeer (peerToUse),
+              keyProxy (juce_createKeyProxyWindow (keyPeer))
+        {}
+
+        ~SharedKeyWindow()
+        {
+            juce_deleteKeyProxyWindow (keyPeer);
+
+            auto& keyWindows = getKeyWindows();
+            keyWindows.remove (keyPeer);
+        }
+
+        ComponentPeer* keyPeer;
+        Window keyProxy;
+
+        static HashMap<ComponentPeer*, SharedKeyWindow*>& getKeyWindows()
+        {
+            // store a weak reference to the shared key windows
+            static HashMap<ComponentPeer*, SharedKeyWindow*> keyWindows;
+            return keyWindows;
+        }
+    };
+
+public:
+    //==============================================================================
+    Pimpl (XEmbedComponent& parent, Window x11Window,
+           bool wantsKeyboardFocus, bool isClientInitiated, bool shouldAllowResize)
+        : owner (parent), atoms (x11display.display), clientInitiated (isClientInitiated),
+          wantsFocus (wantsKeyboardFocus), allowResize (shouldAllowResize)
+    {
+        getWidgets().add (this);
+
+        createHostWindow();
+
+        if (clientInitiated)
+            setClient (x11Window, true);
+
+        owner.setWantsKeyboardFocus (wantsFocus);
+        owner.addComponentListener (this);
+    }
+
+    ~Pimpl()
+    {
+        owner.removeComponentListener (this);
+        setClient (0, true);
+
+        if (host != 0)
+        {
+            auto dpy = getDisplay();
+            XDestroyWindow (dpy, host);
+            XSync (dpy, false);
+
+            const long mask = NoEventMask | KeyPressMask | KeyReleaseMask
+                            | EnterWindowMask | LeaveWindowMask | PointerMotionMask
+                            | KeymapStateMask | ExposureMask | StructureNotifyMask
+                            | FocusChangeMask;
+
+            XEvent event;
+            while (XCheckWindowEvent (dpy, host, mask, &event) == True)
+            {}
+
+            host = 0;
+        }
+
+        getWidgets().removeAllInstancesOf (this);
+    }
+
+    //==============================================================================
+    void setClient (Window xembedClient, bool shouldReparent)
+    {
+        removeClient();
+
+        if (xembedClient != 0)
+        {
+            auto dpy = getDisplay();
+
+            client = xembedClient;
+
+            // if the client has initiated the component then keep the clients size
+            // otherwise the client should use the host's window' size
+            if (clientInitiated)
+            {
+                configureNotify();
+            }
+            else
+            {
+                auto newBounds = getX11BoundsFromJuce();
+                XResizeWindow (dpy, client, static_cast<unsigned int> (newBounds.getWidth()),
+                                            static_cast<unsigned int> (newBounds.getHeight()));
+            }
+
+            XSelectInput (dpy, client, StructureNotifyMask | PropertyChangeMask | FocusChangeMask);
+            getXEmbedMappedFlag();
+
+            if (shouldReparent)
+                XReparentWindow (dpy, client, host, 0, 0);
+
+            if (supportsXembed)
+                sendXEmbedEvent (CurrentTime, XEMBED_EMBEDDED_NOTIFY, 0, (long) host, xembedVersion);
+
+            updateMapping();
+        }
+    }
+
+    void focusGained (FocusChangeType changeType)
+    {
+        if (client != 0 && supportsXembed && wantsFocus)
+        {
+            updateKeyFocus();
+            sendXEmbedEvent (CurrentTime, XEMBED_FOCUS_IN,
+                             (changeType == focusChangedByTabKey ? XEMBED_FOCUS_FIRST : XEMBED_FOCUS_CURRENT));
+        }
+    }
+
+    void focusLost (FocusChangeType)
+    {
+        if (client != 0 && supportsXembed && wantsFocus)
+        {
+            sendXEmbedEvent (CurrentTime, XEMBED_FOCUS_OUT);
+            updateKeyFocus();
+        }
+    }
+
+    void broughtToFront()
+    {
+        if (client != 0 && supportsXembed)
+            sendXEmbedEvent (CurrentTime, XEMBED_WINDOW_ACTIVATE);
+    }
+
+    unsigned long getHostWindowID()
+    {
+        // You are using the client initiated version of the protocol. You cannot
+        // retrieve the window id of the host. Please read the documentation for
+        // the XEmebedComponent class.
+        jassert (! clientInitiated);
+
+        return host;
+    }
+
+private:
+    //==============================================================================
+    XEmbedComponent& owner;
+    Window client = 0, host = 0;
+
+    ScopedXDisplay x11display;
+    Atoms atoms;
+
+    bool clientInitiated;
+    bool wantsFocus        = false;
+    bool allowResize       = false;
+    bool supportsXembed    = false;
+    bool hasBeenMapped     = false;
+    int xembedVersion      = maxXEmbedVersionToSupport;
+
+    ComponentPeer* lastPeer = nullptr;
+    SharedKeyWindow::Ptr keyWindow;
+
+    //==============================================================================
+    void componentParentHierarchyChanged (Component&) override   { peerChanged (owner.getPeer()); }
+    void componentMovedOrResized (Component&, bool, bool) override
+    {
+        if (host != 0 && lastPeer != nullptr)
+        {
+            auto dpy = getDisplay();
+            auto newBounds = getX11BoundsFromJuce();
+            XWindowAttributes attr;
+
+            if (XGetWindowAttributes (dpy, host, &attr))
+            {
+                Rectangle<int> currentBounds (attr.x, attr.y, attr.width, attr.height);
+                if (currentBounds != newBounds)
+                {
+                    XMoveResizeWindow (dpy, host, newBounds.getX(), newBounds.getY(),
+                                       static_cast<unsigned int> (newBounds.getWidth()),
+                                       static_cast<unsigned int> (newBounds.getHeight()));
+                }
+            }
+
+            if (client != 0 && XGetWindowAttributes (dpy, client, &attr))
+            {
+                Rectangle<int> currentBounds (attr.x, attr.y, attr.width, attr.height);
+
+                if ((currentBounds.getWidth() != newBounds.getWidth()
+                     || currentBounds.getHeight() != newBounds.getHeight()))
+                {
+                    XMoveResizeWindow (dpy, client, 0, 0,
+                                       static_cast<unsigned int> (newBounds.getWidth()),
+                                       static_cast<unsigned int> (newBounds.getHeight()));
+                }
+            }
+        }
+    }
+
+    //==============================================================================
+    void createHostWindow()
+    {
+        auto dpy = getDisplay();
+        int defaultScreen = XDefaultScreen (dpy);
+        Window root = RootWindow (dpy, defaultScreen);
+
+        XSetWindowAttributes swa;
+        swa.border_pixel = 0;
+        swa.background_pixmap = None;
+        swa.override_redirect = True;
+        swa.event_mask = SubstructureNotifyMask | StructureNotifyMask | FocusChangeMask;
+
+        host = XCreateWindow (dpy, root, 0, 0, 1, 1, 0, CopyFromParent,
+                              InputOutput, CopyFromParent,
+                              CWEventMask | CWBorderPixel | CWBackPixmap | CWOverrideRedirect,
+                              &swa);
+    }
+
+    void removeClient()
+    {
+        if (client != 0)
+        {
+            auto dpy = getDisplay();
+            XSelectInput (dpy, client, 0);
+
+            keyWindow = nullptr;
+
+            int defaultScreen = XDefaultScreen (dpy);
+            Window root = RootWindow (dpy, defaultScreen);
+
+            if (hasBeenMapped)
+            {
+                XUnmapWindow (dpy, client);
+                hasBeenMapped = false;
+            }
+
+            XReparentWindow (dpy, client, root, 0, 0);
+            client = 0;
+        }
+    }
+
+    void updateMapping()
+    {
+        if (client != 0)
+        {
+            const bool shouldBeMapped = getXEmbedMappedFlag();
+
+            if (shouldBeMapped != hasBeenMapped)
+            {
+                hasBeenMapped = shouldBeMapped;
+
+                if (shouldBeMapped)
+                    XMapWindow (getDisplay(), client);
+                else
+                    XUnmapWindow (getDisplay(), client);
+            }
+        }
+    }
+
+    Window getParentX11Window()
+    {
+        if (auto peer = owner.getPeer())
+            return reinterpret_cast<Window> (peer->getNativeHandle());
+
+        return {};
+    }
+
+    Display* getDisplay()   { return reinterpret_cast<Display*> (x11display.display); }
+
+    //==============================================================================
+    bool getXEmbedMappedFlag()
+    {
+        GetXProperty embedInfo (x11display.display, client, atoms.XembedInfo, 0, 2, false, atoms.XembedInfo);
+
+        if (embedInfo.success && embedInfo.actualFormat == 32
+             && embedInfo.numItems >= 2 && embedInfo.data != nullptr)
+        {
+            auto* buffer = (long*) embedInfo.data;
+
+            supportsXembed = true;
+            xembedVersion = jmin ((int) maxXEmbedVersionToSupport, (int) buffer[0]);
+
+            return ((buffer[1] & XEMBED_MAPPED) != 0);
+        }
+        else
+        {
+            supportsXembed = false;
+            xembedVersion = maxXEmbedVersionToSupport;
+        }
+
+        return true;
+    }
+
+    //==============================================================================
+    void propertyChanged (const Atom& a)
+    {
+        if (a == atoms.XembedInfo)
+            updateMapping();
+    }
+
+    void configureNotify()
+    {
+        XWindowAttributes attr;
+        auto dpy = getDisplay();
+
+        if (XGetWindowAttributes (dpy, client, &attr))
+        {
+            XWindowAttributes hostAttr;
+
+            if (XGetWindowAttributes (dpy, host, &hostAttr))
+                if (attr.width != hostAttr.width || attr.height != hostAttr.height)
+                    XResizeWindow (dpy, host, (unsigned int) attr.width, (unsigned int) attr.height);
+
+            // as the client window is not on any screen yet, we need to guess
+            // on which screen it might appear to get a scaling factor :-(
+            auto& displays = Desktop::getInstance().getDisplays();
+            auto* peer = owner.getPeer();
+            const double scale = (peer != nullptr ? displays.getDisplayContaining (peer->getBounds().getCentre())
+                                  : displays.getMainDisplay()).scale;
+
+            Point<int> topLeftInPeer
+                = (peer != nullptr ? peer->getComponent().getLocalPoint (&owner, Point<int> (0, 0))
+                   : owner.getBounds().getTopLeft());
+
+            Rectangle<int> newBounds (topLeftInPeer.getX(), topLeftInPeer.getY(),
+                                      static_cast<int> (static_cast<double> (attr.width)  / scale),
+                                      static_cast<int> (static_cast<double> (attr.height) / scale));
+
+
+            if (peer != nullptr)
+                newBounds = owner.getLocalArea (&peer->getComponent(), newBounds);
+
+            jassert (newBounds.getX() == 0 && newBounds.getY() == 0);
+
+            if (newBounds != owner.getLocalBounds())
+                owner.setSize (newBounds.getWidth(), newBounds.getHeight());
+        }
+    }
+
+    void peerChanged (ComponentPeer* newPeer)
+    {
+        if (newPeer != lastPeer)
+        {
+            if (lastPeer != nullptr)
+                keyWindow = nullptr;
+
+            auto dpy = getDisplay();
+            Window rootWindow = RootWindow (dpy, DefaultScreen (dpy));
+            Rectangle<int> newBounds = getX11BoundsFromJuce();
+
+            if (newPeer == nullptr)
+                XUnmapWindow (dpy, host);
+
+            Window newParent = (newPeer != nullptr ? getParentX11Window() : rootWindow);
+            XReparentWindow (dpy, host, newParent, newBounds.getX(), newBounds.getY());
+
+            lastPeer = newPeer;
+
+            if (newPeer != nullptr)
+            {
+                if (wantsFocus)
+                {
+                    keyWindow = SharedKeyWindow::getKeyWindowForPeer (newPeer);
+                    updateKeyFocus();
+                }
+
+                componentMovedOrResized (owner, true, true);
+                XMapWindow (dpy, host);
+
+                broughtToFront();
+            }
+        }
+    }
+
+    void updateKeyFocus()
+    {
+        if (lastPeer != nullptr && lastPeer->isFocused())
+            XSetInputFocus (getDisplay(), getCurrentFocusWindow (lastPeer), RevertToParent, CurrentTime);
+    }
+
+    //==============================================================================
+    void handleXembedCmd (const ::Time& /*xTime*/, long opcode, long /*detail*/, long /*data1*/, long /*data2*/)
+    {
+        switch (opcode)
+        {
+            case XEMBED_REQUEST_FOCUS:
+                if (wantsFocus)
+                    owner.grabKeyboardFocus();
+                break;
+
+            case XEMBED_FOCUS_NEXT:
+                if (wantsFocus)
+                    owner.moveKeyboardFocusToSibling (true);
+                break;
+
+            case XEMBED_FOCUS_PREV:
+                if (wantsFocus)
+                    owner.moveKeyboardFocusToSibling (false);
+                break;
+        }
+    }
+
+    bool handleX11Event (const XEvent& e)
+    {
+        if (e.xany.window == client && client != 0)
+        {
+            switch (e.type)
+            {
+                case PropertyNotify:
+                    propertyChanged (e.xproperty.atom);
+                    return true;
+
+                case ConfigureNotify:
+                    if (allowResize)
+                        configureNotify();
+                    else
+                        MessageManager::callAsync([this] () {componentMovedOrResized (owner, true, true);});
+
+                    return true;
+            }
+        }
+        else if (e.xany.window == host && host != 0)
+        {
+            switch (e.type)
+            {
+                case ReparentNotify:
+                    if (e.xreparent.parent == host && e.xreparent.window != client)
+                    {
+                        setClient (e.xreparent.window, false);
+                        return true;
+                    }
+                    break;
+
+                case CreateNotify:
+                    if (e.xcreatewindow.parent != e.xcreatewindow.window && e.xcreatewindow.parent == host && e.xcreatewindow.window != client)
+                    {
+                        setClient (e.xcreatewindow.window, false);
+                        return true;
+                    }
+                    break;
+
+                case GravityNotify:
+                    componentMovedOrResized (owner, true, true);
+                    return true;
+
+                case ClientMessage:
+                    if (e.xclient.message_type == atoms.XembedMsgType && e.xclient.format == 32)
+                    {
+                        handleXembedCmd ((::Time) e.xclient.data.l[0], e.xclient.data.l[1],
+                                         e.xclient.data.l[2], e.xclient.data.l[3],
+                                         e.xclient.data.l[4]);
+
+                        return true;
+                    }
+                    break;
+            }
+        }
+
+        return false;
+    }
+
+    void sendXEmbedEvent (const ::Time& xTime, long opcode,
+                          long opcodeMinor = 0, long data1 = 0, long data2 = 0)
+    {
+        XClientMessageEvent msg;
+        auto dpy = getDisplay();
+
+        ::memset (&msg, 0, sizeof (XClientMessageEvent));
+        msg.window = client;
+        msg.type = ClientMessage;
+        msg.message_type = atoms.XembedMsgType;
+        msg.format = 32;
+        msg.data.l[0] = (long) xTime;
+        msg.data.l[1] = opcode;
+        msg.data.l[2] = opcodeMinor;
+        msg.data.l[3] = data1;
+        msg.data.l[4] = data2;
+
+        XSendEvent (dpy, client, False, NoEventMask, (XEvent*) &msg);
+        XSync (dpy, False);
+    }
+
+    Rectangle<int> getX11BoundsFromJuce()
+    {
+        if (auto* peer = owner.getPeer())
+        {
+            auto r = peer->getComponent().getLocalArea (&owner, owner.getLocalBounds());
+            auto scale = Desktop::getInstance().getDisplays().getDisplayContaining (peer->localToGlobal (r.getCentre())).scale;
+
+            return r * scale;
+        }
+
+        return owner.getLocalBounds();
+    }
+
+    //==============================================================================
+    friend bool juce::juce_handleXEmbedEvent (ComponentPeer*, void*);
+    friend unsigned long juce::juce_getCurrentFocusWindow (ComponentPeer*);
+
+    static Array<Pimpl*>& getWidgets()
+    {
+        static Array<Pimpl*> i;
+        return i;
+    }
+
+    static bool dispatchX11Event (ComponentPeer* p, const XEvent* eventArg)
+    {
+        if (eventArg != nullptr)
+        {
+            auto& e = *eventArg;
+
+            if (auto w = e.xany.window)
+                for (auto* widget : getWidgets())
+                    if (w == widget->host || w == widget->client)
+                        return widget->handleX11Event (e);
+        }
+        else
+        {
+            for (auto* widget : getWidgets())
+                if (widget->owner.getPeer() == p)
+                    widget->peerChanged (nullptr);
+        }
+
+        return false;
+    }
+
+    static Window getCurrentFocusWindow (ComponentPeer* p)
+    {
+        if (p != nullptr)
+        {
+            for (auto* widget : getWidgets())
+                if (widget->owner.getPeer() == p && widget->owner.hasKeyboardFocus (false))
+                    return widget->client;
+        }
+
+        return SharedKeyWindow::getCurrentFocusWindow (p);
+    }
+};
+
+//==============================================================================
+XEmbedComponent::XEmbedComponent (bool wantsKeyboardFocus, bool allowForeignWidgetToResizeComponent)
+    : pimpl (new Pimpl (*this, 0, wantsKeyboardFocus, false, allowForeignWidgetToResizeComponent))
+{
+    setOpaque (true);
+}
+
+XEmbedComponent::XEmbedComponent (unsigned long wID, bool wantsKeyboardFocus, bool allowForeignWidgetToResizeComponent)
+    : pimpl (new Pimpl (*this, wID, wantsKeyboardFocus, true, allowForeignWidgetToResizeComponent))
+{
+    setOpaque (true);
+}
+
+XEmbedComponent::~XEmbedComponent() {}
+
+void XEmbedComponent::paint (Graphics& g)
+{
+    g.fillAll (Colours::lightgrey);
+}
+
+void XEmbedComponent::focusGained (FocusChangeType changeType)     { pimpl->focusGained (changeType); }
+void XEmbedComponent::focusLost   (FocusChangeType changeType)     { pimpl->focusLost   (changeType); }
+void XEmbedComponent::broughtToFront()                             { pimpl->broughtToFront(); }
+unsigned long XEmbedComponent::getHostWindowID()                   { return pimpl->getHostWindowID(); }
+
+//==============================================================================
+bool juce_handleXEmbedEvent (ComponentPeer* p, void* e)
+{
+    return ::XEmbedComponent::Pimpl::dispatchX11Event (p, reinterpret_cast<const XEvent*> (e));
+}
+
+unsigned long juce_getCurrentFocusWindow (ComponentPeer* peer)
+{
+    return (unsigned long) ::XEmbedComponent::Pimpl::getCurrentFocusWindow (peer);
+}